<<<<<<< HEAD
// neural-network.test.js - Tests for neural network WASM integration

import { jest } from '@jest/globals';
import { 
  createNeuralNetwork, 
  createTrainer, 
  createAgentNeuralManager,
  ActivationFunctions,
  initializeNeuralWasm,
  ACTIVATION_FUNCTIONS,
  TRAINING_ALGORITHMS,
  COGNITIVE_PATTERNS 
} from '../src/neural-network.js';

describe('Neural Network WASM Integration', () => {
  let wasm;
  
  beforeAll(async () => {
    wasm = await initializeNeuralWasm();
  });
  
  describe('Basic Neural Network', () => {
    test('should create a neural network', async () => {
      const network = await createNeuralNetwork({
        inputSize: 2,
        hiddenLayers: [
          { size: 3, activation: ACTIVATION_FUNCTIONS.SIGMOID }
        ],
        outputSize: 1,
        outputActivation: ACTIVATION_FUNCTIONS.SIGMOID
      });
      
      expect(network).toBeDefined();
      
      const info = network.getInfo();
      expect(info.numInputs).toBe(2);
      expect(info.numOutputs).toBe(1);
      expect(info.numLayers).toBeGreaterThanOrEqual(3); // input, hidden, output
    });
    
    test('should run inference', async () => {
      const network = await createNeuralNetwork({
        inputSize: 2,
        hiddenLayers: [{ size: 3, activation: ACTIVATION_FUNCTIONS.RELU }],
        outputSize: 1,
        outputActivation: ACTIVATION_FUNCTIONS.SIGMOID
      });
      
      const output = await network.run([0.5, 0.5]);
      expect(output).toHaveLength(1);
      expect(output[0]).toBeGreaterThanOrEqual(0);
      expect(output[0]).toBeLessThanOrEqual(1);
    });
    
    test('should get and set weights', async () => {
      const network = await createNeuralNetwork({
        inputSize: 2,
        hiddenLayers: [{ size: 2, activation: ACTIVATION_FUNCTIONS.SIGMOID }],
        outputSize: 1,
        outputActivation: ACTIVATION_FUNCTIONS.SIGMOID
      });
      
      const weights = network.getWeights();
      expect(weights).toBeInstanceOf(Float32Array);
      expect(weights.length).toBeGreaterThan(0);
      
      // Modify weights
      const newWeights = new Float32Array(weights.length);
      for (let i = 0; i < weights.length; i++) {
        newWeights[i] = Math.random() * 2 - 1;
      }
      
      network.setWeights(newWeights);
      const retrievedWeights = network.getWeights();
      expect(retrievedWeights).toEqual(newWeights);
    });
  });
  
  describe('Training Algorithms', () => {
    test.each([
      TRAINING_ALGORITHMS.INCREMENTAL_BACKPROP,
      TRAINING_ALGORITHMS.BATCH_BACKPROP,
      TRAINING_ALGORITHMS.RPROP,
      TRAINING_ALGORITHMS.QUICKPROP,
      TRAINING_ALGORITHMS.SARPROP
    ])('should create trainer with %s algorithm', async (algorithm) => {
      const trainer = await createTrainer({
        algorithm,
        maxEpochs: 100,
        targetError: 0.01
      });
      
      expect(trainer).toBeDefined();
      const info = trainer.getAlgorithmInfo();
      expect(info.name).toBeDefined();
      expect(info.type).toBeDefined();
    });
    
    test('should train XOR problem', async () => {
      const network = await createNeuralNetwork({
        inputSize: 2,
        hiddenLayers: [
          { size: 4, activation: ACTIVATION_FUNCTIONS.SIGMOID },
          { size: 3, activation: ACTIVATION_FUNCTIONS.SIGMOID }
        ],
        outputSize: 1,
        outputActivation: ACTIVATION_FUNCTIONS.SIGMOID
      });
      
      const trainer = await createTrainer({
        algorithm: TRAINING_ALGORITHMS.RPROP,
        maxEpochs: 500,
        targetError: 0.01
      });
      
      const trainingData = {
        inputs: [[0, 0], [0, 1], [1, 0], [1, 1]],
        outputs: [[0], [1], [1], [0]]
      };
      
      const result = await trainer.trainUntilTarget(network, trainingData, 0.01, 500);
      expect(result.converged).toBe(true);
      expect(result.finalError).toBeLessThan(0.01);
      
      // Test predictions
      const predictions = await Promise.all(
        trainingData.inputs.map(input => network.run(input))
      );
      
      // Check XOR logic
      expect(predictions[0][0]).toBeLessThan(0.5); // [0,0] => 0
      expect(predictions[1][0]).toBeGreaterThan(0.5); // [0,1] => 1
      expect(predictions[2][0]).toBeGreaterThan(0.5); // [1,0] => 1
      expect(predictions[3][0]).toBeLessThan(0.5); // [1,1] => 0
    });
  });
  
  describe('Activation Functions', () => {
    test('should list all 18 activation functions', async () => {
      const functions = await ActivationFunctions.getAll(wasm);
      expect(functions).toHaveLength(18);
      
      const functionNames = functions.map(([name]) => name);
      expect(functionNames).toContain('sigmoid');
      expect(functionNames).toContain('relu');
      expect(functionNames).toContain('tanh');
      expect(functionNames).toContain('gaussian');
    });
    
    test('should test activation functions', async () => {
      const sigmoid = await ActivationFunctions.test(wasm, 'sigmoid', 0);
      expect(sigmoid).toBeCloseTo(0.5, 5);
      
      const relu = await ActivationFunctions.test(wasm, 'relu', -1);
      expect(relu).toBe(0);
      
      const relu2 = await ActivationFunctions.test(wasm, 'relu', 1);
      expect(relu2).toBe(1);
    });
    
    test('should compare activation functions', async () => {
      const comparison = await ActivationFunctions.compare(wasm, 0);
      expect(comparison).toBeDefined();
      expect(comparison.sigmoid).toBeCloseTo(0.5, 5);
      expect(comparison.tanh).toBeCloseTo(0, 5);
      expect(comparison.relu).toBe(0);
    });
    
    test('should get activation function properties', async () => {
      const props = await ActivationFunctions.getProperties(wasm, 'sigmoid');
      expect(props.name).toBe('Sigmoid');
      expect(props.trainable).toBe(true);
      expect(props.output_range.min).toBe('0');
      expect(props.output_range.max).toBe('1');
    });
  });
  
  describe('Agent Neural Networks', () => {
    let manager;
    
    beforeEach(async () => {
      manager = await createAgentNeuralManager();
    });
    
    test('should create agent networks with cognitive patterns', async () => {
      const agentConfig = {
        agentId: 'test-agent-001',
        agentType: 'researcher',
        cognitivePattern: COGNITIVE_PATTERNS.DIVERGENT,
        inputSize: 10,
        outputSize: 5,
        taskSpecialization: ['pattern_recognition']
      };
      
      const agentId = await manager.createAgentNetwork(agentConfig);
      expect(agentId).toBe('test-agent-001');
      
      const state = await manager.getAgentCognitiveState(agentId);
      expect(state.agentId).toBe('test-agent-001');
      expect(state.cognitivePattern.pattern_type).toBe('divergent');
      expect(state.neuralArchitecture.layers).toBeGreaterThan(0);
    });
    
    test('should support multiple agents with different patterns', async () => {
      const patterns = Object.values(COGNITIVE_PATTERNS);
      const agentIds = [];
      
      for (const pattern of patterns) {
        const agentId = `agent-${pattern}`;
        await manager.createAgentNetwork({
          agentId,
          agentType: 'test',
          cognitivePattern: pattern,
          inputSize: 5,
          outputSize: 3
        });
        agentIds.push(agentId);
      }
      
      // Verify each agent has correct pattern
      for (let i = 0; i < patterns.length; i++) {
        const state = await manager.getAgentCognitiveState(agentIds[i]);
        expect(state.cognitivePattern.pattern_type).toBe(patterns[i]);
      }
    });
    
    test('should perform inference for agents', async () => {
      const agentId = await manager.createAgentNetwork({
        agentId: 'inference-test',
        agentType: 'analyst',
        cognitivePattern: COGNITIVE_PATTERNS.CRITICAL,
        inputSize: 4,
        outputSize: 2
      });
      
      const input = [0.1, 0.2, 0.3, 0.4];
      const output = await manager.getAgentInference(agentId, input);
      
      expect(output).toHaveLength(2);
      expect(output[0]).toBeGreaterThanOrEqual(0);
      expect(output[1]).toBeGreaterThanOrEqual(0);
    });
    
    test('should train agent networks', async () => {
      const agentId = await manager.createAgentNetwork({
        agentId: 'training-test',
        agentType: 'coder',
        cognitivePattern: COGNITIVE_PATTERNS.CONVERGENT,
        inputSize: 3,
        outputSize: 2
      });
      
      const trainingData = {
        inputs: Array(10).fill(null).map(() => [Math.random(), Math.random(), Math.random()]),
        outputs: Array(10).fill(null).map(() => [Math.random() > 0.5 ? 1 : 0, Math.random() > 0.5 ? 1 : 0])
      };
      
      const result = await manager.trainAgentNetwork(agentId, trainingData);
      expect(result).toBeDefined();
      expect(result.epochs).toBeGreaterThan(0);
      expect(result.final_loss).toBeDefined();
    });
    
    test('should support online adaptation', async () => {
      const agentId = await manager.createAgentNetwork({
        agentId: 'adaptation-test',
        agentType: 'optimizer',
        cognitivePattern: COGNITIVE_PATTERNS.LATERAL,
        inputSize: 5,
        outputSize: 3
      });
      
      const experienceData = {
        inputs: [[0.1, 0.2, 0.3, 0.4, 0.5]],
        expected_outputs: [[1, 0, 1]],
        actual_outputs: [[0.8, 0.2, 0.9]],
        rewards: [0.85],
        context: { task: 'optimization' }
      };
      
      const result = await manager.fineTuneDuringExecution(agentId, experienceData);
      expect(result).toBeDefined();
      expect(result.adapted).toBe(true);
    });
  });
  
  describe('Performance and Memory', () => {
    test('should handle 100+ simultaneous agent networks', async () => {
      const manager = await createAgentNeuralManager();
      const agentIds = [];
      
      // Create 100 agents
      for (let i = 0; i < 100; i++) {
        const patterns = Object.values(COGNITIVE_PATTERNS);
        const pattern = patterns[i % patterns.length];
        
        const agentId = await manager.createAgentNetwork({
          agentId: `perf-agent-${i}`,
          agentType: 'test',
          cognitivePattern: pattern,
          inputSize: 10,
          outputSize: 5
        });
        
        agentIds.push(agentId);
      }
      
      expect(agentIds).toHaveLength(100);
      
      // Test inference on all agents
      const testInput = Array(10).fill(0.5);
      const inferencePromises = agentIds.map(id => 
        manager.getAgentInference(id, testInput)
      );
      
      const results = await Promise.all(inferencePromises);
      expect(results).toHaveLength(100);
      results.forEach(output => {
        expect(output).toHaveLength(5);
      });
    });
    
    test('should measure inference performance', async () => {
      const network = await createNeuralNetwork({
        inputSize: 100,
        hiddenLayers: [
          { size: 50, activation: ACTIVATION_FUNCTIONS.RELU },
          { size: 25, activation: ACTIVATION_FUNCTIONS.RELU }
        ],
        outputSize: 10,
        outputActivation: ACTIVATION_FUNCTIONS.SOFTMAX
      });
      
      const input = Array(100).fill(0).map(() => Math.random());
      
      const startTime = performance.now();
      const iterations = 1000;
      
      for (let i = 0; i < iterations; i++) {
        await network.run(input);
      }
      
      const endTime = performance.now();
      const avgTime = (endTime - startTime) / iterations;
      
      console.log(`Average inference time: ${avgTime.toFixed(3)}ms`);
      expect(avgTime).toBeLessThan(10); // Should be fast
    });
  });
=======
// neural-network.test.js - Tests for neural network WASM integration

import { jest } from '@jest/globals';
import {
  createNeuralNetwork,
  createTrainer,
  createAgentNeuralManager,
  ActivationFunctions,
  initializeNeuralWasm,
  ACTIVATION_FUNCTIONS,
  TRAINING_ALGORITHMS,
  COGNITIVE_PATTERNS,
} from '../src/neural-network.js';

describe('Neural Network WASM Integration', () => {
  let wasm;

  beforeAll(async() => {
    wasm = await initializeNeuralWasm();
  });

  describe('Basic Neural Network', () => {
    test('should create a neural network', async() => {
      const network = await createNeuralNetwork({
        inputSize: 2,
        hiddenLayers: [
          { size: 3, activation: ACTIVATION_FUNCTIONS.SIGMOID },
        ],
        outputSize: 1,
        outputActivation: ACTIVATION_FUNCTIONS.SIGMOID,
      });

      expect(network).toBeDefined();

      const info = network.getInfo();
      expect(info.numInputs).toBe(2);
      expect(info.numOutputs).toBe(1);
      expect(info.numLayers).toBeGreaterThanOrEqual(3); // input, hidden, output
    });

    test('should run inference', async() => {
      const network = await createNeuralNetwork({
        inputSize: 2,
        hiddenLayers: [{ size: 3, activation: ACTIVATION_FUNCTIONS.RELU }],
        outputSize: 1,
        outputActivation: ACTIVATION_FUNCTIONS.SIGMOID,
      });

      const output = await network.run([0.5, 0.5]);
      expect(output).toHaveLength(1);
      expect(output[0]).toBeGreaterThanOrEqual(0);
      expect(output[0]).toBeLessThanOrEqual(1);
    });

    test('should get and set weights', async() => {
      const network = await createNeuralNetwork({
        inputSize: 2,
        hiddenLayers: [{ size: 2, activation: ACTIVATION_FUNCTIONS.SIGMOID }],
        outputSize: 1,
        outputActivation: ACTIVATION_FUNCTIONS.SIGMOID,
      });

      const weights = network.getWeights();
      expect(weights).toBeInstanceOf(Float32Array);
      expect(weights.length).toBeGreaterThan(0);

      // Modify weights
      const newWeights = new Float32Array(weights.length);
      for (let i = 0; i < weights.length; i++) {
        newWeights[i] = Math.random() * 2 - 1;
      }

      network.setWeights(newWeights);
      const retrievedWeights = network.getWeights();
      expect(retrievedWeights).toEqual(newWeights);
    });
  });

  describe('Training Algorithms', () => {
    test.each([
      TRAINING_ALGORITHMS.INCREMENTAL_BACKPROP,
      TRAINING_ALGORITHMS.BATCH_BACKPROP,
      TRAINING_ALGORITHMS.RPROP,
      TRAINING_ALGORITHMS.QUICKPROP,
      TRAINING_ALGORITHMS.SARPROP,
    ])('should create trainer with %s algorithm', async(algorithm) => {
      const trainer = await createTrainer({
        algorithm,
        maxEpochs: 100,
        targetError: 0.01,
      });

      expect(trainer).toBeDefined();
      const info = trainer.getAlgorithmInfo();
      expect(info.name).toBeDefined();
      expect(info.type).toBeDefined();
    });

    test('should train XOR problem', async() => {
      const network = await createNeuralNetwork({
        inputSize: 2,
        hiddenLayers: [
          { size: 4, activation: ACTIVATION_FUNCTIONS.SIGMOID },
          { size: 3, activation: ACTIVATION_FUNCTIONS.SIGMOID },
        ],
        outputSize: 1,
        outputActivation: ACTIVATION_FUNCTIONS.SIGMOID,
      });

      const trainer = await createTrainer({
        algorithm: TRAINING_ALGORITHMS.RPROP,
        maxEpochs: 500,
        targetError: 0.01,
      });

      const trainingData = {
        inputs: [[0, 0], [0, 1], [1, 0], [1, 1]],
        outputs: [[0], [1], [1], [0]],
      };

      const result = await trainer.trainUntilTarget(network, trainingData, 0.01, 500);
      expect(result.converged).toBe(true);
      expect(result.finalError).toBeLessThan(0.01);

      // Test predictions
      const predictions = await Promise.all(
        trainingData.inputs.map(input => network.run(input)),
      );

      // Check XOR logic
      expect(predictions[0][0]).toBeLessThan(0.5); // [0,0] => 0
      expect(predictions[1][0]).toBeGreaterThan(0.5); // [0,1] => 1
      expect(predictions[2][0]).toBeGreaterThan(0.5); // [1,0] => 1
      expect(predictions[3][0]).toBeLessThan(0.5); // [1,1] => 0
    });
  });

  describe('Activation Functions', () => {
    test('should list all 18 activation functions', async() => {
      const functions = await ActivationFunctions.getAll(wasm);
      expect(functions).toHaveLength(18);

      const functionNames = functions.map(([name]) => name);
      expect(functionNames).toContain('sigmoid');
      expect(functionNames).toContain('relu');
      expect(functionNames).toContain('tanh');
      expect(functionNames).toContain('gaussian');
    });

    test('should test activation functions', async() => {
      const sigmoid = await ActivationFunctions.test(wasm, 'sigmoid', 0);
      expect(sigmoid).toBeCloseTo(0.5, 5);

      const relu = await ActivationFunctions.test(wasm, 'relu', -1);
      expect(relu).toBe(0);

      const relu2 = await ActivationFunctions.test(wasm, 'relu', 1);
      expect(relu2).toBe(1);
    });

    test('should compare activation functions', async() => {
      const comparison = await ActivationFunctions.compare(wasm, 0);
      expect(comparison).toBeDefined();
      expect(comparison.sigmoid).toBeCloseTo(0.5, 5);
      expect(comparison.tanh).toBeCloseTo(0, 5);
      expect(comparison.relu).toBe(0);
    });

    test('should get activation function properties', async() => {
      const props = await ActivationFunctions.getProperties(wasm, 'sigmoid');
      expect(props.name).toBe('Sigmoid');
      expect(props.trainable).toBe(true);
      expect(props.output_range.min).toBe('0');
      expect(props.output_range.max).toBe('1');
    });
  });

  describe('Agent Neural Networks', () => {
    let manager;

    beforeEach(async() => {
      manager = await createAgentNeuralManager();
    });

    test('should create agent networks with cognitive patterns', async() => {
      const agentConfig = {
        agentId: 'test-agent-001',
        agentType: 'researcher',
        cognitivePattern: COGNITIVE_PATTERNS.DIVERGENT,
        inputSize: 10,
        outputSize: 5,
        taskSpecialization: ['pattern_recognition'],
      };

      const agentId = await manager.createAgentNetwork(agentConfig);
      expect(agentId).toBe('test-agent-001');

      const state = await manager.getAgentCognitiveState(agentId);
      expect(state.agentId).toBe('test-agent-001');
      expect(state.cognitivePattern.pattern_type).toBe('divergent');
      expect(state.neuralArchitecture.layers).toBeGreaterThan(0);
    });

    test('should support multiple agents with different patterns', async() => {
      const patterns = Object.values(COGNITIVE_PATTERNS);
      const agentIds = [];

      for (const pattern of patterns) {
        const agentId = `agent-${pattern}`;
        await manager.createAgentNetwork({
          agentId,
          agentType: 'test',
          cognitivePattern: pattern,
          inputSize: 5,
          outputSize: 3,
        });
        agentIds.push(agentId);
      }

      // Verify each agent has correct pattern
      for (let i = 0; i < patterns.length; i++) {
        const state = await manager.getAgentCognitiveState(agentIds[i]);
        expect(state.cognitivePattern.pattern_type).toBe(patterns[i]);
      }
    });

    test('should perform inference for agents', async() => {
      const agentId = await manager.createAgentNetwork({
        agentId: 'inference-test',
        agentType: 'analyst',
        cognitivePattern: COGNITIVE_PATTERNS.CRITICAL,
        inputSize: 4,
        outputSize: 2,
      });

      const input = [0.1, 0.2, 0.3, 0.4];
      const output = await manager.getAgentInference(agentId, input);

      expect(output).toHaveLength(2);
      expect(output[0]).toBeGreaterThanOrEqual(0);
      expect(output[1]).toBeGreaterThanOrEqual(0);
    });

    test('should train agent networks', async() => {
      const agentId = await manager.createAgentNetwork({
        agentId: 'training-test',
        agentType: 'coder',
        cognitivePattern: COGNITIVE_PATTERNS.CONVERGENT,
        inputSize: 3,
        outputSize: 2,
      });

      const trainingData = {
        inputs: Array(10).fill(null).map(() => [Math.random(), Math.random(), Math.random()]),
        outputs: Array(10).fill(null).map(() => [Math.random() > 0.5 ? 1 : 0, Math.random() > 0.5 ? 1 : 0]),
      };

      const result = await manager.trainAgentNetwork(agentId, trainingData);
      expect(result).toBeDefined();
      expect(result.epochs).toBeGreaterThan(0);
      expect(result.final_loss).toBeDefined();
    });

    test('should support online adaptation', async() => {
      const agentId = await manager.createAgentNetwork({
        agentId: 'adaptation-test',
        agentType: 'optimizer',
        cognitivePattern: COGNITIVE_PATTERNS.LATERAL,
        inputSize: 5,
        outputSize: 3,
      });

      const experienceData = {
        inputs: [[0.1, 0.2, 0.3, 0.4, 0.5]],
        expected_outputs: [[1, 0, 1]],
        actual_outputs: [[0.8, 0.2, 0.9]],
        rewards: [0.85],
        context: { task: 'optimization' },
      };

      const result = await manager.fineTuneDuringExecution(agentId, experienceData);
      expect(result).toBeDefined();
      expect(result.adapted).toBe(true);
    });
  });

  describe('Performance and Memory', () => {
    test('should handle 100+ simultaneous agent networks', async() => {
      const manager = await createAgentNeuralManager();
      const agentIds = [];

      // Create 100 agents
      for (let i = 0; i < 100; i++) {
        const patterns = Object.values(COGNITIVE_PATTERNS);
        const pattern = patterns[i % patterns.length];

        const agentId = await manager.createAgentNetwork({
          agentId: `perf-agent-${i}`,
          agentType: 'test',
          cognitivePattern: pattern,
          inputSize: 10,
          outputSize: 5,
        });

        agentIds.push(agentId);
      }

      expect(agentIds).toHaveLength(100);

      // Test inference on all agents
      const testInput = Array(10).fill(0.5);
      const inferencePromises = agentIds.map(id =>
        manager.getAgentInference(id, testInput),
      );

      const results = await Promise.all(inferencePromises);
      expect(results).toHaveLength(100);
      results.forEach(output => {
        expect(output).toHaveLength(5);
      });
    });

    test('should measure inference performance', async() => {
      const network = await createNeuralNetwork({
        inputSize: 100,
        hiddenLayers: [
          { size: 50, activation: ACTIVATION_FUNCTIONS.RELU },
          { size: 25, activation: ACTIVATION_FUNCTIONS.RELU },
        ],
        outputSize: 10,
        outputActivation: ACTIVATION_FUNCTIONS.SOFTMAX,
      });

      const input = Array(100).fill(0).map(() => Math.random());

      const startTime = performance.now();
      const iterations = 1000;

      for (let i = 0; i < iterations; i++) {
        await network.run(input);
      }

      const endTime = performance.now();
      const avgTime = (endTime - startTime) / iterations;

      console.log(`Average inference time: ${avgTime.toFixed(3)}ms`);
      expect(avgTime).toBeLessThan(10); // Should be fast
    });
  });
>>>>>>> 693b6918
});<|MERGE_RESOLUTION|>--- conflicted
+++ resolved
@@ -1,354 +1,3 @@
-<<<<<<< HEAD
-// neural-network.test.js - Tests for neural network WASM integration
-
-import { jest } from '@jest/globals';
-import { 
-  createNeuralNetwork, 
-  createTrainer, 
-  createAgentNeuralManager,
-  ActivationFunctions,
-  initializeNeuralWasm,
-  ACTIVATION_FUNCTIONS,
-  TRAINING_ALGORITHMS,
-  COGNITIVE_PATTERNS 
-} from '../src/neural-network.js';
-
-describe('Neural Network WASM Integration', () => {
-  let wasm;
-  
-  beforeAll(async () => {
-    wasm = await initializeNeuralWasm();
-  });
-  
-  describe('Basic Neural Network', () => {
-    test('should create a neural network', async () => {
-      const network = await createNeuralNetwork({
-        inputSize: 2,
-        hiddenLayers: [
-          { size: 3, activation: ACTIVATION_FUNCTIONS.SIGMOID }
-        ],
-        outputSize: 1,
-        outputActivation: ACTIVATION_FUNCTIONS.SIGMOID
-      });
-      
-      expect(network).toBeDefined();
-      
-      const info = network.getInfo();
-      expect(info.numInputs).toBe(2);
-      expect(info.numOutputs).toBe(1);
-      expect(info.numLayers).toBeGreaterThanOrEqual(3); // input, hidden, output
-    });
-    
-    test('should run inference', async () => {
-      const network = await createNeuralNetwork({
-        inputSize: 2,
-        hiddenLayers: [{ size: 3, activation: ACTIVATION_FUNCTIONS.RELU }],
-        outputSize: 1,
-        outputActivation: ACTIVATION_FUNCTIONS.SIGMOID
-      });
-      
-      const output = await network.run([0.5, 0.5]);
-      expect(output).toHaveLength(1);
-      expect(output[0]).toBeGreaterThanOrEqual(0);
-      expect(output[0]).toBeLessThanOrEqual(1);
-    });
-    
-    test('should get and set weights', async () => {
-      const network = await createNeuralNetwork({
-        inputSize: 2,
-        hiddenLayers: [{ size: 2, activation: ACTIVATION_FUNCTIONS.SIGMOID }],
-        outputSize: 1,
-        outputActivation: ACTIVATION_FUNCTIONS.SIGMOID
-      });
-      
-      const weights = network.getWeights();
-      expect(weights).toBeInstanceOf(Float32Array);
-      expect(weights.length).toBeGreaterThan(0);
-      
-      // Modify weights
-      const newWeights = new Float32Array(weights.length);
-      for (let i = 0; i < weights.length; i++) {
-        newWeights[i] = Math.random() * 2 - 1;
-      }
-      
-      network.setWeights(newWeights);
-      const retrievedWeights = network.getWeights();
-      expect(retrievedWeights).toEqual(newWeights);
-    });
-  });
-  
-  describe('Training Algorithms', () => {
-    test.each([
-      TRAINING_ALGORITHMS.INCREMENTAL_BACKPROP,
-      TRAINING_ALGORITHMS.BATCH_BACKPROP,
-      TRAINING_ALGORITHMS.RPROP,
-      TRAINING_ALGORITHMS.QUICKPROP,
-      TRAINING_ALGORITHMS.SARPROP
-    ])('should create trainer with %s algorithm', async (algorithm) => {
-      const trainer = await createTrainer({
-        algorithm,
-        maxEpochs: 100,
-        targetError: 0.01
-      });
-      
-      expect(trainer).toBeDefined();
-      const info = trainer.getAlgorithmInfo();
-      expect(info.name).toBeDefined();
-      expect(info.type).toBeDefined();
-    });
-    
-    test('should train XOR problem', async () => {
-      const network = await createNeuralNetwork({
-        inputSize: 2,
-        hiddenLayers: [
-          { size: 4, activation: ACTIVATION_FUNCTIONS.SIGMOID },
-          { size: 3, activation: ACTIVATION_FUNCTIONS.SIGMOID }
-        ],
-        outputSize: 1,
-        outputActivation: ACTIVATION_FUNCTIONS.SIGMOID
-      });
-      
-      const trainer = await createTrainer({
-        algorithm: TRAINING_ALGORITHMS.RPROP,
-        maxEpochs: 500,
-        targetError: 0.01
-      });
-      
-      const trainingData = {
-        inputs: [[0, 0], [0, 1], [1, 0], [1, 1]],
-        outputs: [[0], [1], [1], [0]]
-      };
-      
-      const result = await trainer.trainUntilTarget(network, trainingData, 0.01, 500);
-      expect(result.converged).toBe(true);
-      expect(result.finalError).toBeLessThan(0.01);
-      
-      // Test predictions
-      const predictions = await Promise.all(
-        trainingData.inputs.map(input => network.run(input))
-      );
-      
-      // Check XOR logic
-      expect(predictions[0][0]).toBeLessThan(0.5); // [0,0] => 0
-      expect(predictions[1][0]).toBeGreaterThan(0.5); // [0,1] => 1
-      expect(predictions[2][0]).toBeGreaterThan(0.5); // [1,0] => 1
-      expect(predictions[3][0]).toBeLessThan(0.5); // [1,1] => 0
-    });
-  });
-  
-  describe('Activation Functions', () => {
-    test('should list all 18 activation functions', async () => {
-      const functions = await ActivationFunctions.getAll(wasm);
-      expect(functions).toHaveLength(18);
-      
-      const functionNames = functions.map(([name]) => name);
-      expect(functionNames).toContain('sigmoid');
-      expect(functionNames).toContain('relu');
-      expect(functionNames).toContain('tanh');
-      expect(functionNames).toContain('gaussian');
-    });
-    
-    test('should test activation functions', async () => {
-      const sigmoid = await ActivationFunctions.test(wasm, 'sigmoid', 0);
-      expect(sigmoid).toBeCloseTo(0.5, 5);
-      
-      const relu = await ActivationFunctions.test(wasm, 'relu', -1);
-      expect(relu).toBe(0);
-      
-      const relu2 = await ActivationFunctions.test(wasm, 'relu', 1);
-      expect(relu2).toBe(1);
-    });
-    
-    test('should compare activation functions', async () => {
-      const comparison = await ActivationFunctions.compare(wasm, 0);
-      expect(comparison).toBeDefined();
-      expect(comparison.sigmoid).toBeCloseTo(0.5, 5);
-      expect(comparison.tanh).toBeCloseTo(0, 5);
-      expect(comparison.relu).toBe(0);
-    });
-    
-    test('should get activation function properties', async () => {
-      const props = await ActivationFunctions.getProperties(wasm, 'sigmoid');
-      expect(props.name).toBe('Sigmoid');
-      expect(props.trainable).toBe(true);
-      expect(props.output_range.min).toBe('0');
-      expect(props.output_range.max).toBe('1');
-    });
-  });
-  
-  describe('Agent Neural Networks', () => {
-    let manager;
-    
-    beforeEach(async () => {
-      manager = await createAgentNeuralManager();
-    });
-    
-    test('should create agent networks with cognitive patterns', async () => {
-      const agentConfig = {
-        agentId: 'test-agent-001',
-        agentType: 'researcher',
-        cognitivePattern: COGNITIVE_PATTERNS.DIVERGENT,
-        inputSize: 10,
-        outputSize: 5,
-        taskSpecialization: ['pattern_recognition']
-      };
-      
-      const agentId = await manager.createAgentNetwork(agentConfig);
-      expect(agentId).toBe('test-agent-001');
-      
-      const state = await manager.getAgentCognitiveState(agentId);
-      expect(state.agentId).toBe('test-agent-001');
-      expect(state.cognitivePattern.pattern_type).toBe('divergent');
-      expect(state.neuralArchitecture.layers).toBeGreaterThan(0);
-    });
-    
-    test('should support multiple agents with different patterns', async () => {
-      const patterns = Object.values(COGNITIVE_PATTERNS);
-      const agentIds = [];
-      
-      for (const pattern of patterns) {
-        const agentId = `agent-${pattern}`;
-        await manager.createAgentNetwork({
-          agentId,
-          agentType: 'test',
-          cognitivePattern: pattern,
-          inputSize: 5,
-          outputSize: 3
-        });
-        agentIds.push(agentId);
-      }
-      
-      // Verify each agent has correct pattern
-      for (let i = 0; i < patterns.length; i++) {
-        const state = await manager.getAgentCognitiveState(agentIds[i]);
-        expect(state.cognitivePattern.pattern_type).toBe(patterns[i]);
-      }
-    });
-    
-    test('should perform inference for agents', async () => {
-      const agentId = await manager.createAgentNetwork({
-        agentId: 'inference-test',
-        agentType: 'analyst',
-        cognitivePattern: COGNITIVE_PATTERNS.CRITICAL,
-        inputSize: 4,
-        outputSize: 2
-      });
-      
-      const input = [0.1, 0.2, 0.3, 0.4];
-      const output = await manager.getAgentInference(agentId, input);
-      
-      expect(output).toHaveLength(2);
-      expect(output[0]).toBeGreaterThanOrEqual(0);
-      expect(output[1]).toBeGreaterThanOrEqual(0);
-    });
-    
-    test('should train agent networks', async () => {
-      const agentId = await manager.createAgentNetwork({
-        agentId: 'training-test',
-        agentType: 'coder',
-        cognitivePattern: COGNITIVE_PATTERNS.CONVERGENT,
-        inputSize: 3,
-        outputSize: 2
-      });
-      
-      const trainingData = {
-        inputs: Array(10).fill(null).map(() => [Math.random(), Math.random(), Math.random()]),
-        outputs: Array(10).fill(null).map(() => [Math.random() > 0.5 ? 1 : 0, Math.random() > 0.5 ? 1 : 0])
-      };
-      
-      const result = await manager.trainAgentNetwork(agentId, trainingData);
-      expect(result).toBeDefined();
-      expect(result.epochs).toBeGreaterThan(0);
-      expect(result.final_loss).toBeDefined();
-    });
-    
-    test('should support online adaptation', async () => {
-      const agentId = await manager.createAgentNetwork({
-        agentId: 'adaptation-test',
-        agentType: 'optimizer',
-        cognitivePattern: COGNITIVE_PATTERNS.LATERAL,
-        inputSize: 5,
-        outputSize: 3
-      });
-      
-      const experienceData = {
-        inputs: [[0.1, 0.2, 0.3, 0.4, 0.5]],
-        expected_outputs: [[1, 0, 1]],
-        actual_outputs: [[0.8, 0.2, 0.9]],
-        rewards: [0.85],
-        context: { task: 'optimization' }
-      };
-      
-      const result = await manager.fineTuneDuringExecution(agentId, experienceData);
-      expect(result).toBeDefined();
-      expect(result.adapted).toBe(true);
-    });
-  });
-  
-  describe('Performance and Memory', () => {
-    test('should handle 100+ simultaneous agent networks', async () => {
-      const manager = await createAgentNeuralManager();
-      const agentIds = [];
-      
-      // Create 100 agents
-      for (let i = 0; i < 100; i++) {
-        const patterns = Object.values(COGNITIVE_PATTERNS);
-        const pattern = patterns[i % patterns.length];
-        
-        const agentId = await manager.createAgentNetwork({
-          agentId: `perf-agent-${i}`,
-          agentType: 'test',
-          cognitivePattern: pattern,
-          inputSize: 10,
-          outputSize: 5
-        });
-        
-        agentIds.push(agentId);
-      }
-      
-      expect(agentIds).toHaveLength(100);
-      
-      // Test inference on all agents
-      const testInput = Array(10).fill(0.5);
-      const inferencePromises = agentIds.map(id => 
-        manager.getAgentInference(id, testInput)
-      );
-      
-      const results = await Promise.all(inferencePromises);
-      expect(results).toHaveLength(100);
-      results.forEach(output => {
-        expect(output).toHaveLength(5);
-      });
-    });
-    
-    test('should measure inference performance', async () => {
-      const network = await createNeuralNetwork({
-        inputSize: 100,
-        hiddenLayers: [
-          { size: 50, activation: ACTIVATION_FUNCTIONS.RELU },
-          { size: 25, activation: ACTIVATION_FUNCTIONS.RELU }
-        ],
-        outputSize: 10,
-        outputActivation: ACTIVATION_FUNCTIONS.SOFTMAX
-      });
-      
-      const input = Array(100).fill(0).map(() => Math.random());
-      
-      const startTime = performance.now();
-      const iterations = 1000;
-      
-      for (let i = 0; i < iterations; i++) {
-        await network.run(input);
-      }
-      
-      const endTime = performance.now();
-      const avgTime = (endTime - startTime) / iterations;
-      
-      console.log(`Average inference time: ${avgTime.toFixed(3)}ms`);
-      expect(avgTime).toBeLessThan(10); // Should be fast
-    });
-  });
-=======
 // neural-network.test.js - Tests for neural network WASM integration
 
 import { jest } from '@jest/globals';
@@ -698,5 +347,4 @@
       expect(avgTime).toBeLessThan(10); // Should be fast
     });
   });
->>>>>>> 693b6918
 });