#!/usr/bin/env node
/**
 * Clean, modular ruv-swarm CLI with Claude Code integration
 * Uses modular architecture for better maintainability and remote execution
 */

import { setupClaudeIntegration, invokeClaudeWithSwarm } from '../src/claude-integration/index.js';
import { RuvSwarm } from '../src/index-enhanced.js';
import { EnhancedMCPTools } from '../src/mcp-tools-enhanced.js';
import { daaMcpTools } from '../src/mcp-daa-tools.js';
import { MCPScopeTools } from '../src/mcp-scope-tools.js';
import mcpToolsEnhanced from '../src/mcp-tools-enhanced.js';
import { Logger } from '../src/logger.js';

// Input validation constants and functions
const VALID_TOPOLOGIES = ['mesh', 'hierarchical', 'ring', 'star'];
const VALID_AGENT_TYPES = ['researcher', 'coder', 'analyst', 'optimizer', 'coordinator', 'architect', 'tester'];
const MAX_AGENTS_LIMIT = 100;
const MIN_AGENTS_LIMIT = 1;

class ValidationError extends Error {
    constructor(message, parameter = null) {
        super(message);
        this.name = 'ValidationError';
        this.parameter = parameter;
    }
}

function validateTopology(topology) {
    if (!topology || typeof topology !== 'string') {
        throw new ValidationError('Topology must be a non-empty string', 'topology');
    }
    
    if (!VALID_TOPOLOGIES.includes(topology.toLowerCase())) {
        throw new ValidationError(
            `Invalid topology '${topology}'. Valid topologies are: ${VALID_TOPOLOGIES.join(', ')}`,
            'topology'
        );
    }
    
    return topology.toLowerCase();
}

function validateMaxAgents(maxAgents) {
    // Handle string input
    if (typeof maxAgents === 'string') {
        const parsed = parseInt(maxAgents, 10);
        if (isNaN(parsed)) {
            throw new ValidationError(
                `Invalid maxAgents '${maxAgents}'. Must be a number between ${MIN_AGENTS_LIMIT} and ${MAX_AGENTS_LIMIT}`,
                'maxAgents'
            );
        }
        maxAgents = parsed;
    }
    
    if (!Number.isInteger(maxAgents) || maxAgents < MIN_AGENTS_LIMIT || maxAgents > MAX_AGENTS_LIMIT) {
        throw new ValidationError(
            `Invalid maxAgents '${maxAgents}'. Must be an integer between ${MIN_AGENTS_LIMIT} and ${MAX_AGENTS_LIMIT}`,
            'maxAgents'
        );
    }
    
    return maxAgents;
}

function validateAgentType(type) {
    if (!type || typeof type !== 'string') {
        throw new ValidationError('Agent type must be a non-empty string', 'type');
    }
    
    if (!VALID_AGENT_TYPES.includes(type.toLowerCase())) {
        throw new ValidationError(
            `Invalid agent type '${type}'. Valid types are: ${VALID_AGENT_TYPES.join(', ')}`,
            'type'
        );
    }
    
    return type.toLowerCase();
}

function validateAgentName(name) {
    if (name !== null && name !== undefined) {
        if (typeof name !== 'string') {
            throw new ValidationError('Agent name must be a string', 'name');
        }
        
        if (name.length === 0) {
            throw new ValidationError('Agent name cannot be empty', 'name');
        }
        
        if (name.length > 100) {
            throw new ValidationError('Agent name cannot exceed 100 characters', 'name');
        }
        
        // Check for invalid characters
        if (!/^[a-zA-Z0-9\s\-_\.]+$/.test(name)) {
            throw new ValidationError(
                'Agent name can only contain letters, numbers, spaces, hyphens, underscores, and periods',
                'name'
            );
        }
    }
    
    return name;
}

function validateTaskDescription(task) {
    if (!task || typeof task !== 'string') {
        throw new ValidationError('Task description must be a non-empty string', 'task');
    }
    
    if (task.trim().length === 0) {
        throw new ValidationError('Task description cannot be empty or only whitespace', 'task');
    }
    
    if (task.length > 1000) {
        throw new ValidationError('Task description cannot exceed 1000 characters', 'task');
    }
    
    return task.trim();
}

function logValidationError(error, command) {
    console.log(`❌ Validation Error in '${command}' command:`);
    console.log(`   ${error.message}`);
    if (error.parameter) {
        console.log(`   Parameter: ${error.parameter}`);
    }
    console.log(`\n💡 For help with valid parameters, run: ruv-swarm help`);
}

let globalRuvSwarm = null;
let globalMCPTools = null;
<<<<<<< HEAD
let globalScopeTools = null;
=======
let globalLogger = null;

// Initialize logger based on environment
function initializeLogger() {
    if (!globalLogger) {
        globalLogger = new Logger({
            name: 'ruv-swarm-mcp',
            level: process.env.LOG_LEVEL || (process.argv.includes('--debug') ? 'DEBUG' : 'INFO'),
            enableStderr: true, // Always use stderr in MCP mode
            enableFile: process.env.LOG_TO_FILE === 'true',
            formatJson: process.env.LOG_FORMAT === 'json',
            logDir: process.env.LOG_DIR || './logs',
            metadata: {
                pid: process.pid,
                version: '1.0.11',
                mode: 'mcp-stdio'
            }
        });
        
        // Set up global error handlers
        process.on('uncaughtException', (error) => {
            globalLogger.fatal('Uncaught exception', { error });
            process.exit(1);
        });
        
        process.on('unhandledRejection', (reason, promise) => {
            globalLogger.fatal('Unhandled rejection', { reason, promise });
            process.exit(1);
        });
    }
    return globalLogger;
}
>>>>>>> be7f2438

async function initializeSystem() {
    if (!globalRuvSwarm) {
        // RuvSwarm.initialize already prints initialization messages
        globalRuvSwarm = await RuvSwarm.initialize({
            loadingStrategy: 'progressive',
            enablePersistence: true,
            enableNeuralNetworks: true,
            enableForecasting: true,
            useSIMD: RuvSwarm.detectSIMDSupport(),
            debug: process.argv.includes('--debug')
        });
    }
    
    if (!globalMCPTools) {
        // Pass the already initialized RuvSwarm instance to avoid duplicate initialization
        globalMCPTools = new EnhancedMCPTools(globalRuvSwarm);
        await globalMCPTools.initialize(globalRuvSwarm);
        
        // Initialize DAA MCP tools with the same instance
        daaMcpTools.mcpTools = globalMCPTools;
        await daaMcpTools.ensureInitialized();
        
        // Add DAA tool methods to the MCP tools object
        const daaToolNames = [
            'daa_init', 'daa_agent_create', 'daa_agent_adapt', 'daa_workflow_create',
            'daa_workflow_execute', 'daa_knowledge_share', 'daa_learning_status',
            'daa_cognitive_pattern', 'daa_meta_learning', 'daa_performance_metrics'
        ];
        
        for (const toolName of daaToolNames) {
            if (typeof daaMcpTools[toolName] === 'function') {
                globalMCPTools[toolName] = daaMcpTools[toolName].bind(daaMcpTools);
            }
        }
    }
    
    if (!globalScopeTools) {
        // Initialize MCP Scope Tools with the RuvSwarm instance
        globalScopeTools = new MCPScopeTools(globalRuvSwarm);
        await globalScopeTools.initialize();
        
        // Add scope tool methods to the MCP tools object
        const scopeToolMethods = globalScopeTools.getTools();
        for (const [toolName, toolMethod] of Object.entries(scopeToolMethods)) {
            globalMCPTools[`scope_${toolName}`] = toolMethod;
        }
        
        // Also add with the standard prefix for consistency
        const scopeToolNames = [
            'scope_configure', 'scope_status', 'scope_share_knowledge',
            'scope_export', 'scope_import', 'scope_cleanup'
        ];
        
        for (const toolName of scopeToolNames) {
            const methodName = toolName.replace('scope_', '');
            if (typeof globalScopeTools[methodName] === 'function') {
                globalMCPTools[toolName] = globalScopeTools[methodName].bind(globalScopeTools);
            }
        }
    }
    
    return { ruvSwarm: globalRuvSwarm, mcpTools: globalMCPTools };
}

async function handleInit(args) {
    try {
        const { mcpTools } = await initializeSystem();
        
        // Filter out flags to get positional arguments
        const positionalArgs = args.filter(arg => !arg.startsWith('--'));
        const rawTopology = positionalArgs[0] || 'mesh';
        const rawMaxAgents = positionalArgs[1] || '5';
        const setupClaude = args.includes('--claude') || args.includes('--setup-claude');
        const forceSetup = args.includes('--force');
        
        // Validate inputs
        const topology = validateTopology(rawTopology);
        const maxAgents = validateMaxAgents(rawMaxAgents);
        
        console.log('🚀 Initializing ruv-swarm...');
        
        const result = await mcpTools.swarm_init({
            topology,
            maxAgents,
            strategy: 'balanced',
            enableCognitiveDiversity: true,
            enableNeuralAgents: true,
            enableForecasting: args.includes('--forecasting')
        });
        
        console.log('🐝 Swarm initialized:');
        console.log('   ID: ' + result.id);
        console.log('   Topology: ' + result.topology);
        console.log('   Max Agents: ' + result.maxAgents);
        console.log('   Features: ' + Object.entries(result.features).filter(([k,v]) => v).map(([k,v]) => k).join(', '));
        console.log('   Performance: ' + result.performance.initialization_time_ms.toFixed(1) + 'ms');
        
        // Setup Claude integration using modular approach
        if (setupClaude || forceSetup) {
            console.log('\n📚 Setting up modular Claude Code integration...');
            try {
                await setupClaudeIntegration({
                    autoSetup: setupClaude,
                    forceSetup: forceSetup,
                    workingDir: process.cwd(),
                    packageName: 'ruv-swarm'
                });
            } catch (error) {
                console.log('⚠️  Claude integration setup had issues:', error.message);
                console.log('💡 Manual setup: claude mcp add ruv-swarm npx ruv-swarm mcp start');
            }
        }
        
        console.log('\n✅ Initialization complete!');
        console.log('\n🔗 Next steps:');
        console.log('   1. Test with MCP tools: mcp__ruv-swarm__agent_spawn');
        console.log('   2. Use wrapper scripts for remote execution');
        console.log('   3. Check .claude/commands/ for detailed guides');
        
        if (forceSetup) {
            console.log('\n🔄 Files regenerated with --force flag');
        }
    } catch (error) {
        if (error instanceof ValidationError) {
            logValidationError(error, 'init');
            return;
        }
        throw error;
    }
}

async function handleSpawn(args) {
    try {
        const { mcpTools } = await initializeSystem();
        
        const rawType = args[0] || 'researcher';
        const rawName = args[1] || null;
        
        // Validate inputs
        const type = validateAgentType(rawType);
        const name = validateAgentName(rawName);
    
        const result = await mcpTools.agent_spawn({
            type,
            name,
            enableNeuralNetwork: !args.includes('--no-neural')
        });
        
        console.log('🤖 Agent spawned:');
        console.log('   ID: ' + result.agent.id);
        console.log('   Name: ' + result.agent.name);
        console.log('   Type: ' + result.agent.type);
        console.log('   Cognitive Pattern: ' + result.agent.cognitive_pattern);
        if (result.agent.neural_network_id) {
            console.log('   Neural Network: ' + result.agent.neural_network_id);
        }
        console.log('   Swarm Capacity: ' + result.swarm_info.capacity);
    } catch (error) {
        if (error instanceof ValidationError) {
            logValidationError(error, 'spawn');
            return;
        }
        throw error;
    }
}

async function handleOrchestrate(args) {
    try {
        const { mcpTools } = await initializeSystem();
        
        const rawTask = args.join(' ');
        if (!rawTask) {
            console.log('❌ No task provided');
            console.log('Usage: ruv-swarm orchestrate "task description"');
            return;
        }
        
        // Validate task description
        const task = validateTaskDescription(rawTask);
    
        const result = await mcpTools.task_orchestrate({
            task: task,
            strategy: 'adaptive'
        });
        
        console.log('📋 Task orchestrated:');
        console.log('   ID: ' + result.taskId);
        console.log('   Description: ' + result.description);
        console.log('   Assigned Agents: ' + result.assigned_agents.length);
        console.log('   Status: ' + result.status);
        console.log('   Estimated Completion: ' + result.performance.estimated_completion_ms + 'ms');
    } catch (error) {
        if (error instanceof ValidationError) {
            logValidationError(error, 'orchestrate');
            return;
        }
        throw error;
    }
}

async function handleClaudeInvoke(args) {
    const filteredArgs = args.filter(arg => 
        !arg.includes('--skip-permissions') && 
        !arg.includes('--dangerously-skip-permissions')
    );
    
    const prompt = filteredArgs.join(' ');
    
    if (!prompt.trim()) {
        console.log('❌ No prompt provided');
        console.log('Usage: ruv-swarm claude-invoke "your swarm prompt"');
        console.log('Note: --dangerously-skip-permissions is automatically included');
        return;
    }
    
    console.log('🚀 Invoking Claude Code with ruv-swarm integration...');
    console.log('Prompt: ' + prompt.trim());
    console.log('⚠️  Automatically using --dangerously-skip-permissions for seamless execution');
    
    try {
        await invokeClaudeWithSwarm(prompt, {
            workingDir: process.cwd()
        });
    } catch (error) {
        console.error('❌ Claude invocation failed:', error.message);
        console.error('Make sure Claude Code CLI is installed and in your PATH');
        process.exit(1);
    }
}

async function handleStatus(args) {
    const { mcpTools } = await initializeSystem();
    
    const verbose = args.includes('--verbose') || args.includes('-v');
    const swarmId = args.find(arg => !arg.startsWith('-'));
    
    const result = await mcpTools.swarm_status({ verbose });
    
    if (swarmId) {
        console.log(`🐝 Swarm Status (${swarmId}):`);
        console.log(`   Agents: ${result.agents.total} (${result.agents.active} active, ${result.agents.idle} idle)`);
        console.log(`   Tasks: ${result.tasks.total} (${result.tasks.pending} pending, ${result.tasks.in_progress} in progress)`);
    } else {
        console.log('🌐 Global Status:');
        console.log(`   Active Swarms: ${result.active_swarms}`);
        console.log(`   Total Agents: ${result.global_metrics.totalAgents}`);
        console.log(`   Total Tasks: ${result.global_metrics.totalTasks}`);
        console.log(`   Memory Usage: ${result.global_metrics.memoryUsage / (1024 * 1024)}MB`);
        
        if (verbose) {
            console.log('\n📊 WASM Modules:');
            Object.entries(result.runtime_info.wasm_modules).forEach(([name, status]) => {
                console.log(`   ${name}: ${status.loaded ? '✅ Loaded' : '⏳ Not loaded'} (${(status.size / 1024).toFixed(0)}KB)`);
            });
        }
    }
}

async function handleMonitor(args) {
    const { mcpTools } = await initializeSystem();
    
    const duration = parseInt(args.find(arg => arg.match(/^\d+$/))) || 10000;
    
    console.log(`📊 Monitoring for ${duration}ms...`);
    console.log('Press Ctrl+C to stop\n');
    
    const interval = setInterval(async () => {
        const status = await mcpTools.swarm_status({ verbose: false });
        process.stdout.write('\r');
        process.stdout.write(`Swarms: ${status.active_swarms} | Agents: ${status.global_metrics.totalAgents} | Tasks: ${status.global_metrics.totalTasks} | Memory: ${(status.global_metrics.memoryUsage / (1024 * 1024)).toFixed(1)}MB`);
    }, 1000);
    
    setTimeout(() => {
        clearInterval(interval);
        console.log('\n\n✅ Monitoring complete');
    }, duration);
}

async function handleMcp(args) {
    const subcommand = args[0] || 'help';
    
    switch (subcommand) {
        case 'start':
            await startMcpServer(args.slice(1));
            break;
        case 'status':
            await getMcpStatus();
            break;
        case 'stop':
            await stopMcpServer();
            break;
        case 'tools':
            await listMcpTools();
            break;
        case 'config':
            await configureMcp(args.slice(1));
            break;
        case 'help':
        default:
            showMcpHelp();
    }
}

async function startMcpServer(args) {
    const protocol = args.find(arg => arg.startsWith('--protocol='))?.split('=')[1] || 'stdio';
    const port = args.find(arg => arg.startsWith('--port='))?.split('=')[1] || '3000';
    const host = args.find(arg => arg.startsWith('--host='))?.split('=')[1] || 'localhost';
    
    // Initialize logger first
    const logger = initializeLogger();
    const sessionId = logger.setCorrelationId();
    
    try {
        if (protocol === 'stdio') {
            // In stdio mode, only JSON-RPC messages should go to stdout
            logger.info('ruv-swarm MCP server starting in stdio mode', {
                protocol,
                sessionId,
                nodeVersion: process.version,
                platform: process.platform,
                arch: process.arch
            });
            
            // Log connection establishment
            logger.logConnection('established', sessionId, {
                protocol: 'stdio',
                transport: 'stdin/stdout',
                timestamp: new Date().toISOString()
            });
            
            // Initialize WASM if needed
            const initOpId = logger.startOperation('initialize-system');
            const { ruvSwarm, mcpTools } = await initializeSystem();
            logger.endOperation(initOpId, true, { modulesLoaded: true });
            
            // Start stdio MCP server loop
            process.stdin.setEncoding('utf8');
            
            let buffer = '';
            let messageCount = 0;
            
            process.stdin.on('data', (chunk) => {
                logger.trace('Received stdin data', { bytes: chunk.length });
                buffer += chunk;
                
                // Process complete JSON messages
                const lines = buffer.split('\n');
                buffer = lines.pop() || '';
                
                for (const line of lines) {
                    if (line.trim()) {
                        messageCount++;
                        const messageId = `msg-${sessionId}-${messageCount}`;
                        
                        try {
                            const request = JSON.parse(line);
                            logger.logMcp('in', request.method || 'unknown', {
                                method: request.method,
                                id: request.id,
                                params: request.params,
                                messageId
                            });
                            
                            const opId = logger.startOperation(`mcp-${request.method}`, {
                                requestId: request.id,
                                messageId
                            });
                            
                            handleMcpRequest(request, mcpTools, logger).then(response => {
                                logger.endOperation(opId, !response.error, {
                                    hasError: !!response.error
                                });
                                
                                logger.logMcp('out', request.method || 'response', {
                                    method: request.method,
                                    id: response.id,
                                    result: response.result,
                                    error: response.error,
                                    messageId
                                });
                                
                                try {
                                    process.stdout.write(JSON.stringify(response) + '\n');
                                } catch (writeError) {
                                    logger.error('Failed to write response to stdout', { writeError, response });
                                    process.exit(1);
                                }
                            }).catch(error => {
                                logger.endOperation(opId, false, { error });
                                logger.error('Request handler error', { error, request });
                                
                                const errorResponse = {
                                    jsonrpc: '2.0',
                                    error: {
                                        code: -32603,
                                        message: 'Internal error',
                                        data: error.message
                                    },
                                    id: request.id
                                };
                                process.stdout.write(JSON.stringify(errorResponse) + '\n');
                            });
                        } catch (error) {
                            logger.error('JSON parse error', { 
                                error, 
                                line: line.substring(0, 100),
                                messageId 
                            });
                            
                            const errorResponse = {
                                jsonrpc: '2.0',
                                error: {
                                    code: -32700,
                                    message: 'Parse error',
                                    data: error.message
                                },
                                id: null
                            };
                            process.stdout.write(JSON.stringify(errorResponse) + '\n');
                        }
                    }
                }
            });
            
            // Set up connection monitoring
            const monitorInterval = setInterval(() => {
                logger.logMemoryUsage('mcp-server');
                logger.debug('Connection metrics', logger.getConnectionMetrics());
            }, 60000); // Every minute
            
            // Handle stdin close
            process.stdin.on('end', () => {
                logger.logConnection('closed', sessionId, {
                    messagesProcessed: messageCount,
                    uptime: process.uptime()
                });
                logger.info('MCP: stdin closed, shutting down...');
                clearInterval(monitorInterval);
                process.exit(0);
            });
            
            process.stdin.on('error', (error) => {
                logger.logConnection('failed', sessionId, { error });
                logger.error('MCP: stdin error, shutting down...', { error });
                clearInterval(monitorInterval);
                process.exit(1);
            });
            
            // Handle process termination signals
            process.on('SIGTERM', () => {
                logger.info('MCP: Received SIGTERM, shutting down gracefully...');
                clearInterval(monitorInterval);
                process.exit(0);
            });
            
            process.on('SIGINT', () => {
                logger.info('MCP: Received SIGINT, shutting down gracefully...');
                clearInterval(monitorInterval);
                process.exit(0);
            });
            
            // Send initialization message
            const initMessage = {
                jsonrpc: '2.0',
                method: 'server.initialized',
                params: {
                    serverInfo: {
                        name: 'ruv-swarm',
                        version: '1.0.8',
                        capabilities: {
                            tools: true,
                            prompts: false,
                            resources: true
                        }
                    }
                }
            };
            process.stdout.write(JSON.stringify(initMessage) + '\n');
            
            // Implement heartbeat mechanism
            let lastActivity = Date.now();
            const heartbeatInterval = 30000; // 30 seconds
            const heartbeatTimeout = 90000; // 90 seconds
            
            // Update activity on any received message
            const originalOnData = process.stdin._events.data;
            process.stdin.on('data', () => {
                lastActivity = Date.now();
            });
            
            // Check for connection health
            const heartbeatChecker = setInterval(() => {
                const timeSinceLastActivity = Date.now() - lastActivity;
                
                if (timeSinceLastActivity > heartbeatTimeout) {
                    logger.error('MCP: Connection timeout - no activity for', timeSinceLastActivity, 'ms');
                    logger.logConnection('timeout', sessionId, {
                        lastActivity: new Date(lastActivity).toISOString(),
                        timeout: heartbeatTimeout
                    });
                    clearInterval(monitorInterval);
                    clearInterval(heartbeatChecker);
                    process.exit(1);
                } else if (timeSinceLastActivity > heartbeatInterval) {
                    logger.debug('MCP: Connection idle for', timeSinceLastActivity, 'ms');
                }
            }, 5000); // Check every 5 seconds
            
            // Clean up heartbeat on exit
            process.on('exit', () => {
                clearInterval(heartbeatChecker);
            });
            
        } else {
            logger.error('WebSocket protocol not yet implemented', { protocol });
            console.log('❌ WebSocket protocol not yet implemented in clean version');
            console.log('Use stdio mode for Claude Code integration');
        }
    } catch (error) {
        logger.fatal('Failed to start MCP server', { error, protocol });
        console.error('❌ Failed to start MCP server:', error.message);
        process.exit(1);
    }
}

async function getMcpStatus() {
    console.log('🔍 MCP Server Status:');
    console.log('   Protocol: stdio (for Claude Code integration)');
    console.log('   Status: Ready to start');
    console.log('   Usage: npx ruv-swarm mcp start');
}

async function stopMcpServer() {
    console.log('✅ MCP server stopped (stdio mode exits automatically)');
}

async function listMcpTools() {
    console.log('🛠️  Available MCP Tools:');
    console.log('\n📊 Core Swarm Tools:');
    console.log('   mcp__ruv-swarm__swarm_init - Initialize a new swarm');
    console.log('   mcp__ruv-swarm__agent_spawn - Spawn new agents');
    console.log('   mcp__ruv-swarm__task_orchestrate - Orchestrate tasks');
    console.log('   mcp__ruv-swarm__swarm_status - Get swarm status');
    console.log('   ... and 11 more core tools');
    console.log('\n🤖 DAA (Decentralized Autonomous Agents) Tools:');
    console.log('   mcp__ruv-swarm__daa_init - Initialize DAA service');
    console.log('   mcp__ruv-swarm__daa_agent_create - Create autonomous agents');
    console.log('   mcp__ruv-swarm__daa_workflow_create - Create DAA workflows');
    console.log('   mcp__ruv-swarm__daa_learning_status - Get learning progress');
    console.log('   ... and 6 more DAA tools');
    console.log('\nFor full documentation, run: ruv-swarm init --claude');
}

function showMcpHelp() {
    console.log(`
🔌 MCP (Model Context Protocol) Commands

Usage: ruv-swarm mcp <subcommand> [options]

Subcommands:
  start [--protocol=stdio]    Start MCP server (stdio for Claude Code)
  status                      Show MCP server status
  stop                        Stop MCP server
  tools                       List available MCP tools
  help                        Show this help message

Examples:
  ruv-swarm mcp start                    # Start stdio MCP server
  ruv-swarm mcp tools                    # List available tools
  
For Claude Code integration:
  claude mcp add ruv-swarm npx ruv-swarm mcp start
`);
}

async function configureMcp(args) {
    console.log('🔧 MCP configuration is managed through Claude Code');
    console.log('Run: ruv-swarm init --claude');
}

async function getResourceContent(uri) {
    const resources = {
        'swarm://docs/getting-started': {
            contents: [{
                uri,
                mimeType: 'text/markdown',
                text: `# Getting Started with ruv-swarm

## Introduction
ruv-swarm is a powerful WASM-powered neural swarm orchestration system that enhances Claude Code's capabilities through intelligent agent coordination.

## Quick Start

1. **Initialize a swarm:**
   \`\`\`bash
   mcp__ruv-swarm__swarm_init { topology: "mesh", maxAgents: 5 }
   \`\`\`

2. **Spawn agents:**
   \`\`\`bash
   mcp__ruv-swarm__agent_spawn { type: "researcher", name: "Doc Analyzer" }
   mcp__ruv-swarm__agent_spawn { type: "coder", name: "Implementation Expert" }
   \`\`\`

3. **Orchestrate tasks:**
   \`\`\`bash
   mcp__ruv-swarm__task_orchestrate { task: "Build a REST API", strategy: "adaptive" }
   \`\`\`

## Key Concepts

- **Agents**: Cognitive patterns that guide Claude Code's approach
- **Topologies**: Organizational structures for agent coordination
- **Memory**: Persistent state across sessions
- **Neural Training**: Continuous improvement through learning

## Best Practices

1. Always batch operations in a single message
2. Use memory for cross-agent coordination
3. Monitor progress with status tools
4. Train neural patterns for better results`
            }]
        },
        'swarm://docs/topologies': {
            contents: [{
                uri,
                mimeType: 'text/markdown',
                text: `# Swarm Topologies

## Available Topologies

### 1. Mesh
- **Description**: Fully connected network where all agents communicate
- **Best for**: Complex problems requiring diverse perspectives
- **Characteristics**: High coordination, maximum information sharing

### 2. Hierarchical
- **Description**: Tree-like structure with clear command chain
- **Best for**: Large projects with clear subtasks
- **Characteristics**: Efficient delegation, clear responsibilities

### 3. Ring
- **Description**: Circular arrangement with sequential processing
- **Best for**: Pipeline tasks, sequential workflows
- **Characteristics**: Low overhead, predictable flow

### 4. Star
- **Description**: Central coordinator with peripheral agents
- **Best for**: Simple coordination tasks
- **Characteristics**: Minimal complexity, central control

## Choosing a Topology

Consider:
- Task complexity
- Number of agents
- Communication needs
- Performance requirements`
            }]
        },
        'swarm://docs/agent-types': {
            contents: [{
                uri,
                mimeType: 'text/markdown',
                text: `# Agent Types Guide

## Available Agent Types

### 1. Researcher
- **Cognitive Pattern**: Divergent thinking
- **Capabilities**: Information gathering, analysis, exploration
- **Best for**: Research tasks, documentation review, learning

### 2. Coder
- **Cognitive Pattern**: Convergent thinking
- **Capabilities**: Implementation, debugging, optimization
- **Best for**: Writing code, fixing bugs, refactoring

### 3. Analyst
- **Cognitive Pattern**: Systems thinking
- **Capabilities**: Pattern recognition, data analysis, insights
- **Best for**: Architecture design, performance analysis

### 4. Optimizer
- **Cognitive Pattern**: Critical thinking
- **Capabilities**: Performance tuning, efficiency improvements
- **Best for**: Optimization tasks, bottleneck resolution

### 5. Coordinator
- **Cognitive Pattern**: Lateral thinking
- **Capabilities**: Task management, delegation, synthesis
- **Best for**: Project management, integration tasks

### 6. Architect
- **Cognitive Pattern**: Abstract thinking
- **Capabilities**: System design, high-level planning
- **Best for**: Architecture decisions, design patterns

### 7. Tester
- **Cognitive Pattern**: Critical evaluation
- **Capabilities**: Quality assurance, edge case finding
- **Best for**: Testing, validation, quality control`
            }]
        },
        'swarm://docs/daa-guide': {
            contents: [{
                uri,
                mimeType: 'text/markdown',
                text: `# DAA Integration Guide

## Decentralized Autonomous Agents

DAA extends ruv-swarm with autonomous learning and adaptation capabilities.

## Key Features

1. **Autonomous Learning**: Agents learn from experience
2. **Knowledge Sharing**: Cross-agent knowledge transfer
3. **Adaptive Workflows**: Self-optimizing execution
4. **Meta-Learning**: Transfer learning across domains

## Using DAA Tools

### Initialize DAA
\`\`\`javascript
mcp__ruv-swarm__daa_init {
  enableLearning: true,
  enableCoordination: true,
  persistenceMode: "auto"
}
\`\`\`

### Create Autonomous Agent
\`\`\`javascript
mcp__ruv-swarm__daa_agent_create {
  id: "auto-001",
  capabilities: ["learning", "optimization"],
  cognitivePattern: "adaptive",
  learningRate: 0.001
}
\`\`\`

### Execute Workflow
\`\`\`javascript
mcp__ruv-swarm__daa_workflow_execute {
  workflowId: "api-development",
  agentIds: ["auto-001", "auto-002"],
  parallelExecution: true
}
\`\`\`

## Best Practices

1. Start with low learning rates
2. Enable knowledge sharing for complex tasks
3. Monitor performance metrics regularly
4. Use meta-learning for cross-domain tasks`
            }]
        },
        'swarm://examples/rest-api': {
            contents: [{
                uri,
                mimeType: 'text/markdown',
                text: `# REST API Example

## Building a Complete REST API with ruv-swarm

### Step 1: Initialize Swarm
\`\`\`javascript
[BatchTool]:
  mcp__ruv-swarm__swarm_init { topology: "hierarchical", maxAgents: 6 }
  mcp__ruv-swarm__agent_spawn { type: "architect", name: "API Designer" }
  mcp__ruv-swarm__agent_spawn { type: "coder", name: "Backend Dev" }
  mcp__ruv-swarm__agent_spawn { type: "analyst", name: "DB Expert" }
  mcp__ruv-swarm__agent_spawn { type: "tester", name: "QA Engineer" }
  mcp__ruv-swarm__agent_spawn { type: "coordinator", name: "Project Lead" }
\`\`\`

### Step 2: Design Architecture
\`\`\`javascript
TodoWrite { todos: [
  { id: "design", content: "Design API architecture", priority: "high" },
  { id: "auth", content: "Implement authentication", priority: "high" },
  { id: "crud", content: "Build CRUD endpoints", priority: "medium" },
  { id: "tests", content: "Write tests", priority: "medium" }
]}
\`\`\`

### Step 3: Implementation
\`\`\`javascript
[BatchTool]:
  Bash "mkdir -p api/{src,tests,docs}"
  Write "api/package.json" { ... }
  Write "api/src/server.js" { ... }
  Write "api/src/routes/auth.js" { ... }
\`\`\`

### Step 4: Testing
\`\`\`javascript
mcp__ruv-swarm__task_orchestrate {
  task: "Run comprehensive tests",
  strategy: "parallel"
}
\`\`\`

## Complete Working Example

See the full implementation in the ruv-swarm examples directory.`
            }]
        },
        'swarm://examples/neural-training': {
            contents: [{
                uri,
                mimeType: 'text/markdown',
                text: `# Neural Training Example

## Training Neural Agents for Specific Tasks

### Step 1: Initialize Neural Network
\`\`\`javascript
mcp__ruv-swarm__neural_status { agentId: "coder-001" }
\`\`\`

### Step 2: Prepare Training Data
\`\`\`javascript
mcp__ruv-swarm__neural_train {
  agentId: "coder-001",
  iterations: 50
}
\`\`\`

### Step 3: Monitor Training Progress
\`\`\`javascript
mcp__ruv-swarm__swarm_monitor {
  duration: 30,
  interval: 1
}
\`\`\`

### Step 4: Analyze Patterns
\`\`\`javascript
mcp__ruv-swarm__neural_patterns {
  pattern: "all"
}
\`\`\`

## Training Tips

1. Start with small iteration counts
2. Monitor performance metrics
3. Adjust learning rates based on results
4. Use cognitive patterns that match your task

## Advanced Training

For complex tasks, combine multiple cognitive patterns:
- Convergent for focused problem-solving
- Divergent for creative solutions
- Systems for architectural decisions`
            }]
        },
        'swarm://schemas/swarm-config': {
            contents: [{
                uri,
                mimeType: 'application/json',
                text: JSON.stringify({
                    "$schema": "http://json-schema.org/draft-07/schema#",
                    "title": "Swarm Configuration",
                    "type": "object",
                    "properties": {
                        "topology": {
                            "type": "string",
                            "enum": ["mesh", "hierarchical", "ring", "star"],
                            "description": "Swarm topology type"
                        },
                        "maxAgents": {
                            "type": "integer",
                            "minimum": 1,
                            "maximum": 100,
                            "default": 5,
                            "description": "Maximum number of agents"
                        },
                        "strategy": {
                            "type": "string",
                            "enum": ["balanced", "specialized", "adaptive"],
                            "default": "balanced",
                            "description": "Distribution strategy"
                        },
                        "enableNeuralNetworks": {
                            "type": "boolean",
                            "default": true,
                            "description": "Enable neural network features"
                        },
                        "memoryPersistence": {
                            "type": "boolean",
                            "default": true,
                            "description": "Enable persistent memory"
                        }
                    },
                    "required": ["topology"]
                }, null, 2)
            }]
        },
        'swarm://schemas/agent-config': {
            contents: [{
                uri,
                mimeType: 'application/json',
                text: JSON.stringify({
                    "$schema": "http://json-schema.org/draft-07/schema#",
                    "title": "Agent Configuration",
                    "type": "object",
                    "properties": {
                        "type": {
                            "type": "string",
                            "enum": ["researcher", "coder", "analyst", "optimizer", "coordinator", "architect", "tester"],
                            "description": "Agent type"
                        },
                        "name": {
                            "type": "string",
                            "maxLength": 100,
                            "description": "Custom agent name"
                        },
                        "capabilities": {
                            "type": "array",
                            "items": {
                                "type": "string"
                            },
                            "description": "Agent capabilities"
                        },
                        "cognitivePattern": {
                            "type": "string",
                            "enum": ["convergent", "divergent", "lateral", "systems", "critical", "abstract"],
                            "description": "Cognitive thinking pattern"
                        },
                        "learningRate": {
                            "type": "number",
                            "minimum": 0,
                            "maximum": 1,
                            "default": 0.001,
                            "description": "Learning rate for neural network"
                        }
                    },
                    "required": ["type"]
                }, null, 2)
            }]
        },
        'swarm://performance/benchmarks': {
            contents: [{
                uri,
                mimeType: 'application/json',
                text: JSON.stringify({
                    "benchmarks": {
                        "wasm_load_time": {
                            "target": "200ms",
                            "achieved": "98ms",
                            "improvement": "51%"
                        },
                        "agent_spawn_time": {
                            "target": "50ms",
                            "achieved": "12ms",
                            "improvement": "76%"
                        },
                        "memory_usage_10_agents": {
                            "target": "50MB",
                            "achieved": "18.5MB",
                            "improvement": "63%"
                        },
                        "cross_boundary_latency": {
                            "target": "0.5ms",
                            "achieved": "0.15ms",
                            "improvement": "70%"
                        },
                        "token_processing": {
                            "target": "10K/sec",
                            "achieved": "42.5K/sec",
                            "improvement": "325%"
                        }
                    },
                    "swe_bench_solve_rate": "84.8%",
                    "token_reduction": "32.3%",
                    "speed_improvement": "2.8-4.4x"
                }, null, 2)
            }]
        },
        'swarm://hooks/available': {
            contents: [{
                uri,
                mimeType: 'text/markdown',
                text: `# Available Claude Code Hooks

## Pre-Operation Hooks

### pre-task
- **Purpose**: Initialize agent context before tasks
- **Usage**: \`npx ruv-swarm hook pre-task --description "task"\`
- **Features**: Auto-spawn agents, load context, optimize topology

### pre-edit
- **Purpose**: Prepare for file edits
- **Usage**: \`npx ruv-swarm hook pre-edit --file "path"\`
- **Features**: Auto-assign agents, validate permissions

### pre-search
- **Purpose**: Optimize search operations
- **Usage**: \`npx ruv-swarm hook pre-search --query "search"\`
- **Features**: Cache results, suggest alternatives

## Post-Operation Hooks

### post-edit
- **Purpose**: Process file after editing
- **Usage**: \`npx ruv-swarm hook post-edit --file "path"\`
- **Features**: Auto-format, update memory, train neural patterns

### post-task
- **Purpose**: Finalize task execution
- **Usage**: \`npx ruv-swarm hook post-task --task-id "id"\`
- **Features**: Analyze performance, update metrics

### notification
- **Purpose**: Share updates across swarm
- **Usage**: \`npx ruv-swarm hook notification --message "update"\`
- **Features**: Broadcast to agents, update memory

## Session Hooks

### session-start
- **Purpose**: Initialize session
- **Usage**: \`npx ruv-swarm hook session-start\`
- **Features**: Restore context, load memory

### session-end
- **Purpose**: Clean up session
- **Usage**: \`npx ruv-swarm hook session-end\`
- **Features**: Save state, generate summary

### session-restore
- **Purpose**: Restore previous session
- **Usage**: \`npx ruv-swarm hook session-restore --session-id "id"\`
- **Features**: Load memory, restore agent states`
            }]
        }
    };

    const resource = resources[uri];
    if (!resource) {
        throw new Error(`Resource not found: ${uri}`);
    }
    
    return resource;
}

async function handleMcpRequest(request, mcpTools, logger = null) {
    const response = {
        jsonrpc: '2.0',
        id: request.id
    };
    
    // Use default logger if not provided
    if (!logger) {
        logger = initializeLogger();
    }
    
    try {
        logger.debug('Processing MCP request', { 
            method: request.method, 
            hasParams: !!request.params,
            requestId: request.id 
        });
        
        switch (request.method) {
            case 'initialize':
                response.result = {
                    protocolVersion: '2024-11-05',
                    capabilities: {
                        tools: {},
                        resources: {
                            list: true,
                            read: true
                        }
                    },
                    serverInfo: {
                        name: 'ruv-swarm',
                        version: '1.0.8'
                    }
                };
                break;
                
            case 'tools/list':
                response.result = {
                    tools: [
                        {
                            name: 'swarm_init',
                            description: 'Initialize a new swarm with specified topology',
                            inputSchema: {
                                type: 'object',
                                properties: {
                                    topology: { type: 'string', enum: ['mesh', 'hierarchical', 'ring', 'star'], description: 'Swarm topology type' },
                                    maxAgents: { type: 'number', minimum: 1, maximum: 100, default: 5, description: 'Maximum number of agents' },
                                    strategy: { type: 'string', enum: ['balanced', 'specialized', 'adaptive'], default: 'balanced', description: 'Distribution strategy' }
                                },
                                required: ['topology']
                            }
                        },
                        {
                            name: 'swarm_status',
                            description: 'Get current swarm status and agent information',
                            inputSchema: {
                                type: 'object',
                                properties: {
                                    verbose: { type: 'boolean', default: false, description: 'Include detailed agent information' }
                                }
                            }
                        },
                        {
                            name: 'swarm_monitor',
                            description: 'Monitor swarm activity in real-time',
                            inputSchema: {
                                type: 'object',
                                properties: {
                                    duration: { type: 'number', default: 10, description: 'Monitoring duration in seconds' },
                                    interval: { type: 'number', default: 1, description: 'Update interval in seconds' }
                                }
                            }
                        },
                        {
                            name: 'agent_spawn',
                            description: 'Spawn a new agent in the swarm',
                            inputSchema: {
                                type: 'object',
                                properties: {
                                    type: { type: 'string', enum: ['researcher', 'coder', 'analyst', 'optimizer', 'coordinator'], description: 'Agent type' },
                                    name: { type: 'string', description: 'Custom agent name' },
                                    capabilities: { type: 'array', items: { type: 'string' }, description: 'Agent capabilities' }
                                },
                                required: ['type']
                            }
                        },
                        {
                            name: 'agent_list',
                            description: 'List all active agents in the swarm',
                            inputSchema: {
                                type: 'object',
                                properties: {
                                    filter: { type: 'string', enum: ['all', 'active', 'idle', 'busy'], default: 'all', description: 'Filter agents by status' }
                                }
                            }
                        },
                        {
                            name: 'agent_metrics',
                            description: 'Get performance metrics for agents',
                            inputSchema: {
                                type: 'object',
                                properties: {
                                    agentId: { type: 'string', description: 'Specific agent ID (optional)' },
                                    metric: { type: 'string', enum: ['all', 'cpu', 'memory', 'tasks', 'performance'], default: 'all' }
                                }
                            }
                        },
                        {
                            name: 'task_orchestrate',
                            description: 'Orchestrate a task across the swarm',
                            inputSchema: {
                                type: 'object',
                                properties: {
                                    task: { type: 'string', description: 'Task description or instructions' },
                                    strategy: { type: 'string', enum: ['parallel', 'sequential', 'adaptive'], default: 'adaptive', description: 'Execution strategy' },
                                    priority: { type: 'string', enum: ['low', 'medium', 'high', 'critical'], default: 'medium', description: 'Task priority' },
                                    maxAgents: { type: 'number', minimum: 1, maximum: 10, description: 'Maximum agents to use' }
                                },
                                required: ['task']
                            }
                        },
                        {
                            name: 'task_status',
                            description: 'Check progress of running tasks',
                            inputSchema: {
                                type: 'object',
                                properties: {
                                    taskId: { type: 'string', description: 'Specific task ID (optional)' },
                                    detailed: { type: 'boolean', default: false, description: 'Include detailed progress' }
                                }
                            }
                        },
                        {
                            name: 'task_results',
                            description: 'Retrieve results from completed tasks',
                            inputSchema: {
                                type: 'object',
                                properties: {
                                    taskId: { type: 'string', description: 'Task ID to retrieve results for' },
                                    format: { type: 'string', enum: ['summary', 'detailed', 'raw'], default: 'summary', description: 'Result format' }
                                },
                                required: ['taskId']
                            }
                        },
                        {
                            name: 'benchmark_run',
                            description: 'Execute performance benchmarks',
                            inputSchema: {
                                type: 'object',
                                properties: {
                                    type: { type: 'string', enum: ['all', 'wasm', 'swarm', 'agent', 'task'], default: 'all', description: 'Benchmark type' },
                                    iterations: { type: 'number', minimum: 1, maximum: 100, default: 10, description: 'Number of iterations' }
                                }
                            }
                        },
                        {
                            name: 'features_detect',
                            description: 'Detect runtime features and capabilities',
                            inputSchema: {
                                type: 'object',
                                properties: {
                                    category: { type: 'string', enum: ['all', 'wasm', 'simd', 'memory', 'platform'], default: 'all', description: 'Feature category' }
                                }
                            }
                        },
                        {
                            name: 'memory_usage',
                            description: 'Get current memory usage statistics',
                            inputSchema: {
                                type: 'object',
                                properties: {
                                    detail: { type: 'string', enum: ['summary', 'detailed', 'by-agent'], default: 'summary', description: 'Detail level' }
                                }
                            }
                        },
                        {
                            name: 'neural_status',
                            description: 'Get neural agent status and performance metrics',
                            inputSchema: {
                                type: 'object',
                                properties: {
                                    agentId: { type: 'string', description: 'Specific agent ID (optional)' }
                                }
                            }
                        },
                        {
                            name: 'neural_train',
                            description: 'Train neural agents with sample tasks',
                            inputSchema: {
                                type: 'object',
                                properties: {
                                    agentId: { type: 'string', description: 'Specific agent ID to train (optional)' },
                                    iterations: { type: 'number', minimum: 1, maximum: 100, default: 10, description: 'Number of training iterations' }
                                }
                            }
                        },
                        {
                            name: 'neural_patterns',
                            description: 'Get cognitive pattern information',
                            inputSchema: {
                                type: 'object',
                                properties: {
                                    pattern: { type: 'string', enum: ['all', 'convergent', 'divergent', 'lateral', 'systems', 'critical', 'abstract'], default: 'all', description: 'Cognitive pattern type' }
                                }
                            }
                        },
                        // Add DAA tools
                        ...daaMcpTools.getToolDefinitions(),
                        // Add Scope Management tools
                        {
                            name: 'scope_configure',
                            description: 'Configure scope settings for swarm isolation',
                            inputSchema: {
                                type: 'object',
                                properties: {
                                    swarmId: { type: 'string', description: 'Swarm ID to configure' },
                                    scope: {
                                        type: 'object',
                                        properties: {
                                            type: { type: 'string', enum: ['global', 'local', 'project', 'team'], description: 'Scope type' },
                                            isolation: { type: 'string', enum: ['strict', 'permissive', 'hybrid'], description: 'Isolation level' },
                                            sharing: {
                                                type: 'object',
                                                properties: {
                                                    memory: { type: 'boolean', description: 'Allow memory sharing' },
                                                    neural: { type: 'boolean', description: 'Allow neural pattern sharing' },
                                                    communication: { type: 'boolean', description: 'Allow inter-swarm communication' }
                                                }
                                            }
                                        },
                                        required: ['type']
                                    }
                                },
                                required: ['scope']
                            }
                        },
                        {
                            name: 'scope_status',
                            description: 'Get current scope status and configuration',
                            inputSchema: {
                                type: 'object',
                                properties: {
                                    scopeId: { type: 'string', description: 'Specific scope ID (optional)' },
                                    detailed: { type: 'boolean', default: false, description: 'Include detailed information' }
                                }
                            }
                        },
                        {
                            name: 'scope_share_knowledge',
                            description: 'Share knowledge between different scopes',
                            inputSchema: {
                                type: 'object',
                                properties: {
                                    sourceScope: { type: 'string', description: 'Source scope ID' },
                                    targetScope: { type: 'string', description: 'Target scope ID' },
                                    knowledgeType: { type: 'string', enum: ['neural-pattern', 'memory'], description: 'Type of knowledge to share' },
                                    data: { type: 'object', description: 'Knowledge data to share' },
                                    explicit: { type: 'boolean', default: true, description: 'Require explicit permission' }
                                },
                                required: ['sourceScope', 'targetScope', 'knowledgeType', 'data']
                            }
                        },
                        {
                            name: 'scope_export',
                            description: 'Export scope configuration and data',
                            inputSchema: {
                                type: 'object',
                                properties: {
                                    scopeId: { type: 'string', description: 'Specific scope ID (optional)' },
                                    includeData: { type: 'boolean', default: false, description: 'Include memory and neural data' }
                                }
                            }
                        },
                        {
                            name: 'scope_import',
                            description: 'Import scope configuration from exported data',
                            inputSchema: {
                                type: 'object',
                                properties: {
                                    config: { type: 'object', description: 'Configuration data to import' }
                                },
                                required: ['config']
                            }
                        },
                        {
                            name: 'scope_cleanup',
                            description: 'Clean up scope resources and data',
                            inputSchema: {
                                type: 'object',
                                properties: {
                                    scopeId: { type: 'string', description: 'Specific scope ID (optional)' },
                                    type: { type: 'string', enum: ['all', 'local', 'project', 'team', 'global'], default: 'all', description: 'Type of scopes to cleanup' }
                                }
                            }
                        }
                    ]
                };
                break;
                
            case 'tools/call':
                const toolName = request.params.name;
                const toolArgs = request.params.arguments || {};
                
                logger.info('Tool call requested', { 
                    tool: toolName, 
                    hasArgs: Object.keys(toolArgs).length > 0,
                    requestId: request.id
                });
                
                let result = null;
                let toolFound = false;
                const toolOpId = logger.startOperation(`tool-${toolName}`, {
                    tool: toolName,
                    requestId: request.id
                });
                
                // Try regular MCP tools first (use mcpToolsEnhanced.tools)
                if (mcpToolsEnhanced.tools && typeof mcpToolsEnhanced.tools[toolName] === 'function') {
                    try {
                        logger.debug('Executing MCP tool', { tool: toolName, args: toolArgs });
                        result = await mcpToolsEnhanced.tools[toolName](toolArgs);
                        toolFound = true;
                        logger.endOperation(toolOpId, true, { resultType: typeof result });
                    } catch (error) {
                        logger.endOperation(toolOpId, false, { error });
                        logger.error('MCP tool execution failed', { 
                            tool: toolName, 
                            error,
                            args: toolArgs 
                        });
                        response.error = {
                            code: -32603,
                            message: `MCP tool error: ${error.message}`,
                            data: { tool: toolName, error: error.message }
                        };
                        break;
                    }
                }
                // Try DAA tools if not found in regular tools
                else if (typeof daaMcpTools[toolName] === 'function') {
                    try {
                        logger.debug('Executing DAA tool', { tool: toolName, args: toolArgs });
                        result = await daaMcpTools[toolName](toolArgs);
                        toolFound = true;
                        logger.endOperation(toolOpId, true, { resultType: typeof result });
                    } catch (error) {
                        logger.endOperation(toolOpId, false, { error });
                        logger.error('DAA tool execution failed', { 
                            tool: toolName, 
                            error,
                            args: toolArgs 
                        });
                        response.error = {
                            code: -32603,
                            message: `DAA tool error: ${error.message}`,
                            data: { tool: toolName, error: error.message }
                        };
                        break;
                    }
                }
                // Try Scope tools if not found in other tools
                else if (globalScopeTools && typeof globalScopeTools[toolName] === 'function') {
                    try {
                        result = await globalScopeTools[toolName](toolArgs);
                        toolFound = true;
                    } catch (error) {
                        response.error = {
                            code: -32603,
                            message: `Scope tool error: ${error.message}`,
                            data: { tool: toolName, error: error.message }
                        };
                        break;
                    }
                }
                // Try Scope tools with scope_ prefix removed
                else if (globalScopeTools && toolName.startsWith('scope_')) {
                    const scopeMethodName = toolName.replace('scope_', '');
                    if (typeof globalScopeTools[scopeMethodName] === 'function') {
                        try {
                            result = await globalScopeTools[scopeMethodName](toolArgs);
                            toolFound = true;
                        } catch (error) {
                            response.error = {
                                code: -32603,
                                message: `Scope tool error: ${error.message}`,
                                data: { tool: toolName, error: error.message }
                            };
                            break;
                        }
                    }
                }
                
                if (toolFound) {
                    // Format response with content array as required by Claude Code
                    response.result = {
                        content: [{
                            type: 'text',
                            text: typeof result === 'string' ? result : JSON.stringify(result, null, 2)
                        }]
                    };
                } else {
                    response.error = {
                        code: -32601,
                        message: 'Method not found',
                        data: `Unknown tool: ${toolName}`
                    };
                }
                break;
                
            case 'resources/list':
                response.result = {
                    resources: [
                        {
                            uri: 'swarm://docs/getting-started',
                            name: 'Getting Started Guide',
                            description: 'Introduction to ruv-swarm and basic usage',
                            mimeType: 'text/markdown'
                        },
                        {
                            uri: 'swarm://docs/topologies',
                            name: 'Swarm Topologies',
                            description: 'Understanding mesh, hierarchical, ring, and star topologies',
                            mimeType: 'text/markdown'
                        },
                        {
                            uri: 'swarm://docs/agent-types',
                            name: 'Agent Types Guide',
                            description: 'Detailed guide on all agent types and their capabilities',
                            mimeType: 'text/markdown'
                        },
                        {
                            uri: 'swarm://docs/daa-guide',
                            name: 'DAA Integration Guide',
                            description: 'Using Decentralized Autonomous Agents effectively',
                            mimeType: 'text/markdown'
                        },
                        {
                            uri: 'swarm://examples/rest-api',
                            name: 'REST API Example',
                            description: 'Complete example of building a REST API with ruv-swarm',
                            mimeType: 'text/markdown'
                        },
                        {
                            uri: 'swarm://examples/neural-training',
                            name: 'Neural Training Example',
                            description: 'How to train neural agents for specific tasks',
                            mimeType: 'text/markdown'
                        },
                        {
                            uri: 'swarm://schemas/swarm-config',
                            name: 'Swarm Configuration Schema',
                            description: 'JSON schema for swarm configuration',
                            mimeType: 'application/json'
                        },
                        {
                            uri: 'swarm://schemas/agent-config',
                            name: 'Agent Configuration Schema',
                            description: 'JSON schema for agent configuration',
                            mimeType: 'application/json'
                        },
                        {
                            uri: 'swarm://performance/benchmarks',
                            name: 'Performance Benchmarks',
                            description: 'Latest performance benchmark results',
                            mimeType: 'application/json'
                        },
                        {
                            uri: 'swarm://hooks/available',
                            name: 'Available Hooks',
                            description: 'List of all available Claude Code hooks',
                            mimeType: 'text/markdown'
                        }
                    ]
                };
                break;
                
            case 'resources/read':
                const resourceUri = request.params.uri;
                response.result = await getResourceContent(resourceUri);
                break;
                
            default:
                response.error = {
                    code: -32601,
                    message: 'Method not found',
                    data: `Unknown method: ${request.method}`
                };
        }
    } catch (error) {
        response.error = {
            code: -32603,
            message: 'Internal error',
            data: error.message
        };
    }
    
    return response;
}

async function handleHook(args) {
    // Hook handler for Claude Code integration
    const { main: hooksCLIMain } = await import('../src/hooks/cli.js');
    
    // Pass through to hooks CLI with 'hook' already consumed
    process.argv = ['node', 'ruv-swarm', 'hook', ...args];
    
    return hooksCLIMain();
}

async function handleNeural(args) {
    const { neuralCLI } = await import('../src/neural.js');
    const subcommand = args[0] || 'help';
    
    try {
        switch (subcommand) {
            case 'status':
                return await neuralCLI.status(args.slice(1));
            case 'train':
                return await neuralCLI.train(args.slice(1));
            case 'patterns':
                return await neuralCLI.patterns(args.slice(1));
            case 'export':
                return await neuralCLI.export(args.slice(1));
            case 'help':
            default:
                console.log(`Neural Network Commands:
  neural status                    Show neural network status
  neural train [options]           Train neural models
  neural patterns [model]          View learned patterns
  neural export [options]          Export neural weights

Examples:
  ruv-swarm neural status
  ruv-swarm neural train --model attention --iterations 100
  ruv-swarm neural patterns --model attention
  ruv-swarm neural export --model all --output ./weights.json`);
                break;
        }
    } catch (error) {
        console.error('❌ Neural command error:', error.message);
        process.exit(1);
    }
}

async function handleBenchmark(args) {
    const { benchmarkCLI } = await import('../src/benchmark.js');
    const subcommand = args[0] || 'help';
    
    try {
        switch (subcommand) {
            case 'run':
                return await benchmarkCLI.run(args.slice(1));
            case 'compare':
                return await benchmarkCLI.compare(args.slice(1));
            case 'help':
            default:
                console.log(`Benchmark Commands:
  benchmark run [options]          Run performance benchmarks
  benchmark compare [files]        Compare benchmark results

Examples:
  ruv-swarm benchmark run --iterations 10
  ruv-swarm benchmark run --test swarm-coordination
  ruv-swarm benchmark compare results-1.json results-2.json`);
                break;
        }
    } catch (error) {
        console.error('❌ Benchmark command error:', error.message);
        process.exit(1);
    }
}

async function handlePerformance(args) {
    const { performanceCLI } = await import('../src/performance.js');
    const subcommand = args[0] || 'help';
    
    try {
        switch (subcommand) {
            case 'analyze':
                return await performanceCLI.analyze(args.slice(1));
            case 'optimize':
                return await performanceCLI.optimize(args.slice(1));
            case 'suggest':
                return await performanceCLI.suggest(args.slice(1));
            case 'help':
            default:
                console.log(`Performance Commands:
  performance analyze [options]    Analyze performance bottlenecks
  performance optimize [target]    Optimize swarm configuration
  performance suggest             Get optimization suggestions

Examples:
  ruv-swarm performance analyze --task-id recent
  ruv-swarm performance optimize --target speed
  ruv-swarm performance suggest`);
                break;
        }
    } catch (error) {
        console.error('❌ Performance command error:', error.message);
        process.exit(1);
    }
}

async function handleDiagnose(args) {
    const { diagnosticsCLI } = await import('../src/cli-diagnostics.js');
    return diagnosticsCLI(args);
}

function showHelp() {
    console.log(`
🐝 ruv-swarm - Enhanced WASM-powered neural swarm orchestration

Usage: ruv-swarm <command> [options]

Commands:
  init [topology] [maxAgents]     Initialize swarm (--claude for integration)
  spawn <type> [name]             Spawn an agent (researcher, coder, analyst, etc.)
  orchestrate <task>              Orchestrate a task across agents
  status [--verbose]              Show swarm status
  monitor [duration]              Monitor swarm activity
  mcp <subcommand>                MCP server management
  hook <type> [options]           Claude Code hooks integration
  claude-invoke <prompt>          Invoke Claude with swarm integration
  neural <subcommand>             Neural network training and analysis
  benchmark <subcommand>          Performance benchmarking tools
  performance <subcommand>        Performance analysis and optimization
  diagnose <subcommand>           Run diagnostics and analyze logs
  version                         Show version information
  help                            Show this help message

Examples:
  ruv-swarm init mesh 5 --claude --force
  ruv-swarm spawn researcher "AI Research Specialist"
  ruv-swarm orchestrate "Build a REST API with authentication"
  ruv-swarm mcp start
  ruv-swarm hook pre-edit --file app.js --ensure-coordination
  ruv-swarm claude-invoke "Create a development swarm for my project"
  ruv-swarm neural status
  ruv-swarm benchmark run --iterations 10
  ruv-swarm performance analyze --task-id recent

Validation Rules:
  Topologies: mesh, hierarchical, ring, star
  Max Agents: 1-100 (integers only)
  Agent Types: researcher, coder, analyst, optimizer, coordinator, architect, tester
  Agent Names: 1-100 characters, alphanumeric + spaces/hyphens/underscores/periods
  Task Descriptions: 1-1000 characters, non-empty

Modular Features:
  📚 Automatic documentation generation
  🌐 Cross-platform remote execution support
  🤖 Seamless Claude Code MCP integration
  🔧 Advanced hooks for automation
  🧠 Neural pattern learning
  💾 Cross-session memory persistence

For detailed documentation, check .claude/commands/ after running init --claude
`);
}

async function main() {
    const args = process.argv.slice(2);
    
    // Handle --version flag
    if (args.includes('--version') || args.includes('-v')) {
        try {
            const fs = await import('fs');
            const path = await import('path');
            const { fileURLToPath } = await import('url');
            const __filename = fileURLToPath(import.meta.url);
            const __dirname = path.dirname(__filename);
            const packagePath = path.join(__dirname, '..', 'package.json');
            const packageJson = JSON.parse(fs.readFileSync(packagePath, 'utf8'));
            console.log(packageJson.version);
        } catch (error) {
            console.log('1.0.8');
        }
        return;
    }
    
    const command = args[0] || 'help';

    try {
        switch (command) {
            case 'init':
                await handleInit(args.slice(1));
                break;
            case 'spawn':
                await handleSpawn(args.slice(1));
                break;
            case 'orchestrate':
                await handleOrchestrate(args.slice(1));
                break;
            case 'mcp':
                await handleMcp(args.slice(1));
                break;
            case 'status':
                await handleStatus(args.slice(1));
                break;
            case 'monitor':
                await handleMonitor(args.slice(1));
                break;
            case 'hook':
                await handleHook(args.slice(1));
                break;
            case 'claude-invoke':
            case 'claude':
                await handleClaudeInvoke(args.slice(1));
                break;
            case 'neural':
                await handleNeural(args.slice(1));
                break;
            case 'benchmark':
                await handleBenchmark(args.slice(1));
                break;
            case 'performance':
                await handlePerformance(args.slice(1));
                break;
            case 'diagnose':
                await handleDiagnose(args.slice(1));
                break;
            case 'version':
                try {
                    // Try to read version from package.json
                    const fs = await import('fs');
                    const path = await import('path');
                    const { fileURLToPath } = await import('url');
                    const __filename = fileURLToPath(import.meta.url);
                    const __dirname = path.dirname(__filename);
                    const packagePath = path.join(__dirname, '..', 'package.json');
                    const packageJson = JSON.parse(fs.readFileSync(packagePath, 'utf8'));
                    console.log('ruv-swarm v' + packageJson.version);
                } catch (error) {
                    console.log('ruv-swarm v1.0.8');
                }
                console.log('Enhanced WASM-powered neural swarm orchestration');
                console.log('Modular Claude Code integration with remote execution support');
                console.log('DAA (Decentralized Autonomous Agents) Integration');
                break;
            case 'help':
            default:
                showHelp();
                break;
        }
    } catch (error) {
        console.error('❌ Error:', error.message);
        if (process.argv.includes('--debug')) {
            console.error(error.stack);
        }
        process.exit(1);
    }
}

// Error handling
process.on('uncaughtException', (error) => {
    console.error('❌ Uncaught Exception:', error.message);
    if (process.argv.includes('--debug')) {
        console.error(error.stack);
    }
    process.exit(1);
});

process.on('unhandledRejection', (reason, promise) => {
    console.error('❌ Unhandled Rejection:', reason);
    if (process.argv.includes('--debug')) {
        console.error('Promise:', promise);
    }
    process.exit(1);
});

// In ES modules, this file is always the main module when run directly
main();

export { main, initializeSystem };<|MERGE_RESOLUTION|>--- conflicted
+++ resolved
@@ -132,9 +132,7 @@
 
 let globalRuvSwarm = null;
 let globalMCPTools = null;
-<<<<<<< HEAD
 let globalScopeTools = null;
-=======
 let globalLogger = null;
 
 // Initialize logger based on environment
@@ -149,7 +147,7 @@
             logDir: process.env.LOG_DIR || './logs',
             metadata: {
                 pid: process.pid,
-                version: '1.0.11',
+                version: '1.0.12',
                 mode: 'mcp-stdio'
             }
         });
@@ -167,7 +165,6 @@
     }
     return globalLogger;
 }
->>>>>>> be7f2438
 
 async function initializeSystem() {
     if (!globalRuvSwarm) {
