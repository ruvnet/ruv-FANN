--- conflicted
+++ resolved
@@ -49,10 +49,6 @@
       // Read the WASM binary file
       const wasmBinary = await fs.readFile(wasmBinaryPath);
       
-<<<<<<< HEAD
-      // Create imports object matching the expected structure
-      const imports = this.createImports();
-=======
       // Let the original module initialize the WASM
       // This uses the initWasm function from ruv_swarm_wasm.js
       // Set up the heap for memory management
@@ -345,7 +341,6 @@
           return addHeapObject(null);
         }
       };
->>>>>>> 88f7d70b
       
       // Instantiate the WASM module
       const wasmInstance = await WebAssembly.instantiate(wasmBinary, imports);
@@ -357,17 +352,6 @@
       this.wasm = wasm;
       this.memory = wasm.memory;
       
-<<<<<<< HEAD
-      // Copy all exports to this object
-      for (const key in this.wasm) {
-        if (typeof this.wasm[key] === 'function') {
-          this[key] = this.wasm[key].bind(this.wasm);
-        } else {
-          Object.defineProperty(this, key, {
-            get: () => this.wasm[key],
-            configurable: true
-          });
-=======
       // Copy all exports from the WASM bindings module to this instance
       for (const key in wasmBindingsModule) {
         if (key !== 'default' && key !== 'initWasm') {
@@ -379,7 +363,6 @@
               configurable: true
             });
           }
->>>>>>> 88f7d70b
         }
       }
       
@@ -475,19 +458,7 @@
       console.error(getObject(arg0));
     };
     
-<<<<<<< HEAD
-    imports.wbg.__wbg_error_7534b8e9a36f1ab4 = function(arg0, arg1) {
-      var v0 = getStringFromWasm0(arg0, arg1).slice();
-      if (this.wasm && this.wasm.__wbindgen_export_1) {
-        this.wasm.__wbindgen_export_1(arg0, arg1 * 1, 1);
-      }
-      console.error(v0);
-    }.bind(this);
-    
-    imports.wbg.__wbg_from_2a5d3e218e67aa85 = function(arg0) {
-=======
     imports['__wbindgen_placeholder__'].__wbg_from_2a5d3e218e67aa85 = function(arg0) {
->>>>>>> 88f7d70b
       return addHeapObject(Array.from(getObject(arg0)));
     };
     
@@ -511,20 +482,12 @@
       return result;
     };
     
-<<<<<<< HEAD
-    imports.wbg.__wbg_instanceof_Window_def73ea0955fc569 = function(arg0) {
-      let result;
-=======
     imports['__wbindgen_placeholder__'].__wbg_instanceof_Window_def73ea0955fc569 = function(arg0) {
       let result = false;
->>>>>>> 88f7d70b
       try {
-        result = getObject(arg0) instanceof Window;
-      } catch (_) {
-        result = false;
-      }
-      const ret = result;
-      return ret;
+        result = typeof Window !== 'undefined' && getObject(arg0) instanceof Window;
+      } catch {}
+      return result;
     };
     
     imports['__wbindgen_placeholder__'].__wbg_length_e2d2a49132c1b256 = function(arg0) {
@@ -548,15 +511,7 @@
       }
     };
     
-<<<<<<< HEAD
-    imports.wbg.__wbg_new_8a6f238a6ece86ea = function() {
-      return addHeapObject(new Object());
-    };
-    
-    imports.wbg.__wbg_newnoargs_105ed471475aaf50 = function(arg0, arg1) {
-=======
     imports['__wbindgen_placeholder__'].__wbg_newnoargs_105ed471475aaf50 = function(arg0, arg1) {
->>>>>>> 88f7d70b
       try {
         const str = getStringFromWasm0(arg0, arg1);
         return addHeapObject(new Function(str));
@@ -598,36 +553,15 @@
       console.warn(getObject(arg0));
     };
     
-<<<<<<< HEAD
-    imports.wbg.__wbg_stack_0ed75d68575b0f3c = function(arg0, arg1) {
-      const ret = getObject(arg1).stack;
-      const ptr1 = this.wasm && this.wasm.__wbindgen_malloc ? this.wasm.__wbindgen_malloc(ret.length * 1, 1) : 0;
-      const len1 = ret.length;
-      if (ptr1 && getUint8Memory0()) {
-        getUint8Memory0().subarray(ptr1, ptr1 + len1).set(new TextEncoder().encode(ret));
-        getUint8Memory0()[ptr1 + len1] = 0;
-      }
-      const dataView = new DataView(getUint8Memory0().buffer);
-      dataView.setInt32(arg0 + 4 * 1, len1, true);
-      dataView.setInt32(arg0 + 4 * 0, ptr1, true);
-    }.bind(this);
-    
-    imports.wbg.__wbindgen_debug_string = function(arg0, arg1) {
-=======
     imports['__wbindgen_placeholder__'].__wbindgen_debug_string = function(arg0, arg1) {
->>>>>>> 88f7d70b
       const obj = getObject(arg1);
       const debugStr = String(obj);
-      const ptr = this.wasm && this.wasm.__wbindgen_malloc ? this.wasm.__wbindgen_malloc(debugStr.length * 1, 1) : 0;
+      const ptr = this.wasm.__wbindgen_malloc(debugStr.length * 1);
       const len = debugStr.length;
-      if (ptr && getUint8Memory0()) {
-        getUint8Memory0().subarray(ptr, ptr + len).set(new TextEncoder().encode(debugStr));
-        getUint8Memory0()[ptr + len] = 0;
-      }
-      const dataView = new DataView(getUint8Memory0().buffer);
-      dataView.setInt32(arg0 + 4 * 1, len, true);
-      dataView.setInt32(arg0 + 4 * 0, ptr, true);
-    }.bind(this);
+      getUint8Memory0().subarray(ptr, ptr + len).set(new TextEncoder().encode(debugStr));
+      getUint8Memory0()[ptr + len] = 0;
+      getObject(arg0).value = ptr;
+    };
     
     imports['__wbindgen_placeholder__'].__wbindgen_is_undefined = function(arg0) {
       return getObject(arg0) === undefined;
@@ -659,15 +593,11 @@
       const obj = getObject(arg1);
       const val = typeof(obj) === 'string' ? obj : undefined;
       if (!isLikeNone(val)) {
-        const ptr = this.wasm && this.wasm.__wbindgen_malloc ? this.wasm.__wbindgen_malloc(val.length * 1, 1) : 0;
+        const ptr = this.wasm.__wbindgen_malloc(val.length * 1);
         const len = val.length;
-        if (ptr && getUint8Memory0()) {
-          getUint8Memory0().subarray(ptr, ptr + len).set(new TextEncoder().encode(val));
-          getUint8Memory0()[ptr + len] = 0;
-        }
-        const dataView = new DataView(getUint8Memory0().buffer);
-        dataView.setInt32(arg0 + 4 * 1, len, true);
-        dataView.setInt32(arg0 + 4 * 0, ptr, true);
+        getUint8Memory0().subarray(ptr, ptr + len).set(new TextEncoder().encode(val));
+        getUint8Memory0()[ptr + len] = 0;
+        getObject(arg0).value = ptr;
         return 1;
       }
       return 0;
