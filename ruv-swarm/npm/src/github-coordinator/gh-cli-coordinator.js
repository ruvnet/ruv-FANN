--- conflicted
+++ resolved
@@ -1,264 +1,3 @@
-<<<<<<< HEAD
-/**
- * GitHub CLI-based Coordinator for ruv-swarm
- * Uses gh CLI for all GitHub operations - simpler and more reliable
- */
-
-const { execSync } = require('child_process');
-const fs = require('fs').promises;
-const path = require('path');
-const Database = require('better-sqlite3');
-
-class GHCoordinator {
-  constructor(options = {}) {
-    this.config = {
-      owner: options.owner || process.env.GITHUB_OWNER,
-      repo: options.repo || process.env.GITHUB_REPO,
-      dbPath: options.dbPath || path.join(__dirname, '..', '..', 'data', 'gh-coordinator.db'),
-      labelPrefix: options.labelPrefix || 'swarm-',
-      ...options
-    };
-
-    this.db = null;
-    this.initialize();
-  }
-
-  async initialize() {
-    // Check if gh CLI is available
-    try {
-      execSync('gh --version', { stdio: 'ignore' });
-    } catch (error) {
-      throw new Error('GitHub CLI (gh) is not installed. Install it from https://cli.github.com/');
-    }
-
-    // Setup database for local coordination state
-    await this.setupDatabase();
-  }
-
-  async setupDatabase() {
-    const dataDir = path.dirname(this.config.dbPath);
-    await fs.mkdir(dataDir, { recursive: true });
-
-    this.db = new Database(this.config.dbPath);
-    this.db.exec(`
-      CREATE TABLE IF NOT EXISTS swarm_tasks (
-        issue_number INTEGER PRIMARY KEY,
-        swarm_id TEXT,
-        locked_at INTEGER,
-        lock_expires INTEGER
-      );
-
-      CREATE TABLE IF NOT EXISTS swarm_registry (
-        swarm_id TEXT PRIMARY KEY,
-        user TEXT,
-        capabilities TEXT,
-        last_seen INTEGER DEFAULT (strftime('%s', 'now'))
-      );
-    `);
-  }
-
-  /**
-   * Get available tasks from GitHub issues
-   */
-  async getAvailableTasks(filters = {}) {
-    let cmd = `gh issue list --repo ${this.config.owner}/${this.config.repo} --json number,title,labels,assignees,state,body --limit 100`;
-    
-    if (filters.label) {
-      cmd += ` --label "${filters.label}"`;
-    }
-    if (filters.state) {
-      cmd += ` --state ${filters.state}`;
-    }
-
-    const output = execSync(cmd, { encoding: 'utf8' });
-    const issues = JSON.parse(output);
-
-    // Filter out already assigned tasks
-    const availableIssues = issues.filter(issue => {
-      // Check if issue has swarm assignment label
-      const hasSwarmLabel = issue.labels.some(l => l.name.startsWith(this.config.labelPrefix));
-      // Check if issue is assigned
-      const isAssigned = issue.assignees.length > 0;
-      
-      return !hasSwarmLabel && !isAssigned;
-    });
-
-    return availableIssues;
-  }
-
-  /**
-   * Claim a task for a swarm
-   */
-  async claimTask(swarmId, issueNumber) {
-    try {
-      // Add swarm label to issue
-      const label = `${this.config.labelPrefix}${swarmId}`;
-      execSync(`gh issue edit ${issueNumber} --repo ${this.config.owner}/${this.config.repo} --add-label "${label}"`, { stdio: 'ignore' });
-
-      // Add comment to issue
-      const comment = `🐝 Task claimed by swarm: ${swarmId}\n\nThis task is being worked on by an automated swarm agent. Updates will be posted as progress is made.`;
-      execSync(`gh issue comment ${issueNumber} --repo ${this.config.owner}/${this.config.repo} --body "${comment}"`, { stdio: 'ignore' });
-
-      // Record in local database
-      this.db.prepare(`
-        INSERT OR REPLACE INTO swarm_tasks (issue_number, swarm_id, locked_at, lock_expires)
-        VALUES (?, ?, strftime('%s', 'now'), strftime('%s', 'now', '+1 hour'))
-      `).run(issueNumber, swarmId);
-
-      return true;
-    } catch (error) {
-      console.error(`Failed to claim task ${issueNumber}:`, error.message);
-      return false;
-    }
-  }
-
-  /**
-   * Release a task
-   */
-  async releaseTask(swarmId, issueNumber) {
-    try {
-      const label = `${this.config.labelPrefix}${swarmId}`;
-      execSync(`gh issue edit ${issueNumber} --repo ${this.config.owner}/${this.config.repo} --remove-label "${label}"`, { stdio: 'ignore' });
-
-      this.db.prepare('DELETE FROM swarm_tasks WHERE issue_number = ?').run(issueNumber);
-      return true;
-    } catch (error) {
-      console.error(`Failed to release task ${issueNumber}:`, error.message);
-      return false;
-    }
-  }
-
-  /**
-   * Update task progress
-   */
-  async updateTaskProgress(swarmId, issueNumber, message) {
-    try {
-      const comment = `🔄 **Progress Update from swarm ${swarmId}**\n\n${message}`;
-      execSync(`gh issue comment ${issueNumber} --repo ${this.config.owner}/${this.config.repo} --body "${comment}"`, { stdio: 'ignore' });
-      return true;
-    } catch (error) {
-      console.error(`Failed to update task ${issueNumber}:`, error.message);
-      return false;
-    }
-  }
-
-  /**
-   * Create a task allocation PR
-   */
-  async createAllocationPR(allocations) {
-    const branch = `swarm-allocation-${Date.now()}`;
-    
-    // Create allocation file
-    const allocationContent = {
-      timestamp: new Date().toISOString(),
-      allocations: allocations
-    };
-
-    const allocationPath = '.github/swarm-allocations.json';
-    await fs.writeFile(allocationPath, JSON.stringify(allocationContent, null, 2));
-
-    // Create PR using gh CLI
-    try {
-      execSync(`git checkout -b ${branch}`, { stdio: 'ignore' });
-      execSync(`git add ${allocationPath}`, { stdio: 'ignore' });
-      execSync(`git commit -m "Update swarm task allocations"`, { stdio: 'ignore' });
-      execSync(`git push origin ${branch}`, { stdio: 'ignore' });
-
-      const prBody = `## Swarm Task Allocation Update
-
-This PR updates the task allocation for active swarms.
-
-### Allocations:
-${allocations.map(a => `- Issue #${a.issue}: Assigned to swarm ${a.swarm_id}`).join('\n')}
-
-This is an automated update from the swarm coordinator.`;
-
-      const output = execSync(`gh pr create --repo ${this.config.owner}/${this.config.repo} --title "Update swarm task allocations" --body "${prBody}" --base main --head ${branch}`, { encoding: 'utf8' });
-      
-      return output.trim();
-    } catch (error) {
-      console.error('Failed to create allocation PR:', error.message);
-      return null;
-    }
-  }
-
-  /**
-   * Get swarm coordination status
-   */
-  async getCoordinationStatus() {
-    // Get issues with swarm labels
-    const cmd = `gh issue list --repo ${this.config.owner}/${this.config.repo} --json number,title,labels,assignees --limit 100`;
-    const output = execSync(cmd, { encoding: 'utf8' });
-    const issues = JSON.parse(output);
-
-    const swarmTasks = issues.filter(issue => 
-      issue.labels.some(l => l.name.startsWith(this.config.labelPrefix))
-    );
-
-    // Group by swarm
-    const swarmStatus = {};
-    swarmTasks.forEach(issue => {
-      const swarmLabel = issue.labels.find(l => l.name.startsWith(this.config.labelPrefix));
-      if (swarmLabel) {
-        const swarmId = swarmLabel.name.replace(this.config.labelPrefix, '');
-        if (!swarmStatus[swarmId]) {
-          swarmStatus[swarmId] = [];
-        }
-        swarmStatus[swarmId].push({
-          number: issue.number,
-          title: issue.title
-        });
-      }
-    });
-
-    return {
-      totalIssues: issues.length,
-      swarmTasks: swarmTasks.length,
-      availableTasks: issues.length - swarmTasks.length,
-      swarmStatus
-    };
-  }
-
-  /**
-   * Clean up stale locks
-   */
-  async cleanupStaleLocks() {
-    const staleTasks = this.db.prepare(`
-      SELECT issue_number, swarm_id FROM swarm_tasks 
-      WHERE lock_expires < strftime('%s', 'now')
-    `).all();
-
-    for (const task of staleTasks) {
-      await this.releaseTask(task.swarm_id, task.issue_number);
-    }
-
-    return staleTasks.length;
-  }
-}
-
-// Example usage with gh CLI
-async function example() {
-  const coordinator = new GHCoordinator({
-    owner: 'ruvnet',
-    repo: 'ruv-FANN'
-  });
-
-  // Get available tasks
-  const tasks = await coordinator.getAvailableTasks({ state: 'open' });
-  console.log(`Found ${tasks.length} available tasks`);
-
-  // Claim a task for a swarm
-  if (tasks.length > 0) {
-    const claimed = await coordinator.claimTask('swarm-123', tasks[0].number);
-    console.log(`Claimed task #${tasks[0].number}: ${claimed}`);
-  }
-
-  // Get coordination status
-  const status = await coordinator.getCoordinationStatus();
-  console.log('Coordination status:', status);
-}
-
-=======
 /**
  * GitHub CLI-based Coordinator for ruv-swarm
  * Uses gh CLI for all GitHub operations - simpler and more reliable
@@ -518,5 +257,4 @@
 //   console.log('Coordination status:', status);
 // }
 
->>>>>>> 693b6918
 module.exports = GHCoordinator;