--- conflicted
+++ resolved
@@ -1,563 +1,3 @@
-<<<<<<< HEAD
-/**
- * Neural Network CLI for ruv-swarm
- * Provides neural training, status, and pattern analysis using WASM
- */
-
-import { RuvSwarm } from './index-enhanced.js';
-import { promises as fs } from 'fs';
-import path from 'path';
-
-// Pattern memory configuration for different cognitive patterns
-// Optimized to use 250-300 MB range with minimal variance
-const PATTERN_MEMORY_CONFIG = {
-    convergent: { baseMemory: 260, poolSharing: 0.8, lazyLoading: true },
-    divergent: { baseMemory: 275, poolSharing: 0.6, lazyLoading: true },
-    lateral: { baseMemory: 270, poolSharing: 0.7, lazyLoading: true },
-    systems: { baseMemory: 285, poolSharing: 0.5, lazyLoading: false },
-    critical: { baseMemory: 265, poolSharing: 0.7, lazyLoading: true },
-    abstract: { baseMemory: 280, poolSharing: 0.6, lazyLoading: false },
-    attention: { baseMemory: 290, poolSharing: 0.4, lazyLoading: false },
-    lstm: { baseMemory: 275, poolSharing: 0.5, lazyLoading: false },
-    transformer: { baseMemory: 295, poolSharing: 0.3, lazyLoading: false }
-};
-
-class NeuralCLI {
-    constructor() {
-        this.ruvSwarm = null;
-        this.activePatterns = new Set();
-    }
-
-    async initialize() {
-        if (!this.ruvSwarm) {
-            this.ruvSwarm = await RuvSwarm.initialize({
-                enableNeuralNetworks: true,
-                loadingStrategy: 'progressive'
-            });
-        }
-        return this.ruvSwarm;
-    }
-
-    async status(args) {
-        const rs = await this.initialize();
-        
-        try {
-            console.log('🧠 Neural Network Status\n');
-            
-            // Get neural network status from WASM
-            const status = rs.wasmLoader.modules.get('core')?.neural_status ? 
-                rs.wasmLoader.modules.get('core').neural_status() : 
-                'Neural networks not available';
-            
-            // Load persistence information
-            const persistenceInfo = await this.loadPersistenceInfo();
-            
-            // Display training sessions and saved models
-            console.log(`Training Sessions: ${persistenceInfo.totalSessions} sessions | 📁 ${persistenceInfo.savedModels} saved models\n`);
-            
-            console.log('📊 System Status:');
-            console.log(`   WASM Core: ${rs.wasmLoader.modules.has('core') ? '✅ Loaded' : '❌ Not loaded'}`);
-            console.log(`   Neural Module: ${rs.features.neural_networks ? '✅ Enabled' : '❌ Disabled'}`);
-            console.log(`   SIMD Support: ${rs.features.simd_support ? '✅ Available' : '❌ Not available'}`);
-            
-            console.log('\n🤖 Models:');
-            const models = ['attention', 'lstm', 'transformer', 'feedforward'];
-            
-            for (let i = 0; i < models.length; i++) {
-                const model = models[i];
-                const modelInfo = persistenceInfo.modelDetails[model] || {};
-                const isActive = Math.random() > 0.5; // Simulate active status
-                const isLast = i === models.length - 1;
-                
-                let statusLine = isLast ? `└── ${model.padEnd(12)}` : `├── ${model.padEnd(12)}`;
-                
-                // Add accuracy if available
-                if (modelInfo.lastAccuracy) {
-                    statusLine += ` [${modelInfo.lastAccuracy}% accuracy]`;
-                } else {
-                    statusLine += ` [${isActive ? 'Active' : 'Idle'}]`.padEnd(18);
-                }
-                
-                // Add training status
-                if (modelInfo.lastTrained) {
-                    const trainedDate = new Date(modelInfo.lastTrained);
-                    const dateStr = trainedDate.toLocaleDateString() + ' ' + trainedDate.toLocaleTimeString([], {hour: '2-digit', minute:'2-digit'});
-                    statusLine += ` ✅ Trained ${dateStr}`;
-                } else if (modelInfo.hasSavedWeights) {
-                    statusLine += ` 🔄 Loaded from session`;
-                } else {
-                    statusLine += ` ⏸️  Not trained yet`;
-                }
-                
-                // Add saved weights indicator
-                if (modelInfo.hasSavedWeights) {
-                    statusLine += ` | 📁 Weights saved`;
-                }
-                
-                console.log(statusLine);
-            }
-            
-            // Replace the last ├── with └──
-            console.log(''); // Empty line for better formatting
-            
-            console.log('📈 Performance Metrics:');
-            console.log(`   Total Training Time: ${persistenceInfo.totalTrainingTime}`);
-            console.log(`   Average Accuracy: ${persistenceInfo.averageAccuracy}%`);
-            console.log(`   Best Model: ${persistenceInfo.bestModel.name} (${persistenceInfo.bestModel.accuracy}% accuracy)`);
-            
-            if (persistenceInfo.sessionContinuity) {
-                console.log('\n🔄 Session Continuity:');
-                console.log(`   Models loaded from previous session: ${persistenceInfo.sessionContinuity.loadedModels}`);
-                console.log(`   Session started: ${persistenceInfo.sessionContinuity.sessionStart}`);
-                console.log(`   Persistent memory: ${persistenceInfo.sessionContinuity.memorySize}`);
-            }
-            
-            if (typeof status === 'object') {
-                console.log('\n🔍 WASM Neural Status:');
-                console.log(JSON.stringify(status, null, 2));
-            }
-            
-        } catch (error) {
-            console.error('❌ Error getting neural status:', error.message);
-            process.exit(1);
-        }
-    }
-
-    async train(args) {
-        const rs = await this.initialize();
-        
-        // Parse arguments
-        const modelType = this.getArg(args, '--model') || 'attention';
-        const iterations = parseInt(this.getArg(args, '--iterations')) || 10;
-        const learningRate = parseFloat(this.getArg(args, '--learning-rate')) || 0.001;
-        
-        console.log('🧠 Starting Neural Network Training\n');
-        console.log(`📋 Configuration:`);
-        console.log(`   Model: ${modelType}`);
-        console.log(`   Iterations: ${iterations}`);
-        console.log(`   Learning Rate: ${learningRate}`);
-        console.log('');
-        
-        try {
-            for (let i = 1; i <= iterations; i++) {
-                // Simulate training with WASM
-                const progress = i / iterations;
-                const loss = Math.exp(-progress * 2) + Math.random() * 0.1;
-                const accuracy = Math.min(95, 60 + progress * 30 + Math.random() * 5);
-                
-                process.stdout.write(`\r🔄 Training: [${'█'.repeat(Math.floor(progress * 20))}${' '.repeat(20 - Math.floor(progress * 20))}] ${(progress * 100).toFixed(0)}% | Loss: ${loss.toFixed(4)} | Accuracy: ${accuracy.toFixed(1)}%`);
-                
-                // Simulate training delay
-                await new Promise(resolve => setTimeout(resolve, 100));
-                
-                // Call WASM training if available
-                if (rs.wasmLoader.modules.get('core')?.neural_train) {
-                    rs.wasmLoader.modules.get('core').neural_train(modelType, i, iterations);
-                }
-            }
-            
-            console.log('\n\n✅ Training Complete!');
-            
-            // Save training results
-            const results = {
-                model: modelType,
-                iterations,
-                learningRate,
-                finalAccuracy: (85 + Math.random() * 10).toFixed(1),
-                finalLoss: (0.01 + Math.random() * 0.05).toFixed(4),
-                timestamp: new Date().toISOString(),
-                duration: iterations * 100
-            };
-            
-            const outputDir = path.join(process.cwd(), '.ruv-swarm', 'neural');
-            await fs.mkdir(outputDir, { recursive: true });
-            const outputFile = path.join(outputDir, `training-${modelType}-${Date.now()}.json`);
-            await fs.writeFile(outputFile, JSON.stringify(results, null, 2));
-            
-            console.log(`📊 Results saved to: ${path.relative(process.cwd(), outputFile)}`);
-            console.log(`🎯 Final Accuracy: ${results.finalAccuracy}%`);
-            console.log(`📉 Final Loss: ${results.finalLoss}`);
-            
-        } catch (error) {
-            console.error('\n❌ Training failed:', error.message);
-            process.exit(1);
-        }
-    }
-
-    async patterns(args) {
-        const rs = await this.initialize();
-        
-        // Parse --pattern or --model argument correctly
-        let patternType = this.getArg(args, '--pattern') || this.getArg(args, '--model');
-        
-        // If no flag-based argument, check positional argument (but skip if it's a flag)
-        if (!patternType && args[0] && !args[0].startsWith('--')) {
-            patternType = args[0];
-        }
-        
-        // Default to 'attention' if no pattern specified
-        patternType = patternType || 'attention';
-        
-        // Display header based on pattern type
-        if (patternType === 'all') {
-            console.log(`🧠 Neural Patterns Analysis: All Patterns\n`);
-        } else {
-            const displayName = patternType.charAt(0).toUpperCase() + patternType.slice(1);
-            console.log(`🧠 Neural Patterns Analysis: ${displayName} Pattern\n`);
-        }
-        
-        try {
-            // Generate pattern analysis (in real implementation, this would come from WASM)
-            const patterns = {
-                attention: {
-                    'Focus Patterns': ['Sequential attention', 'Parallel processing', 'Context switching'],
-                    'Learned Behaviors': ['Code completion', 'Error detection', 'Pattern recognition'],
-                    'Strengths': ['Long sequences', 'Context awareness', 'Multi-modal input']
-                },
-                lstm: {
-                    'Memory Patterns': ['Short-term memory', 'Long-term dependencies', 'Sequence modeling'],
-                    'Learned Behaviors': ['Time series prediction', 'Sequential decision making'],
-                    'Strengths': ['Temporal data', 'Sequence learning', 'Memory retention']
-                },
-                transformer: {
-                    'Attention Patterns': ['Self-attention', 'Cross-attention', 'Multi-head attention'],
-                    'Learned Behaviors': ['Complex reasoning', 'Parallel processing', 'Feature extraction'],
-                    'Strengths': ['Large contexts', 'Parallel computation', 'Transfer learning']
-                }
-            };
-            
-            // Add cognitive patterns to the patterns object
-            patterns.convergent = {
-                'Cognitive Patterns': ['Focused problem-solving', 'Analytical thinking', 'Solution convergence'],
-                'Learned Behaviors': ['Optimization', 'Error reduction', 'Goal achievement'],
-                'Strengths': ['Efficiency', 'Precision', 'Consistency']
-            };
-            patterns.divergent = {
-                'Cognitive Patterns': ['Creative exploration', 'Idea generation', 'Lateral connections'],
-                'Learned Behaviors': ['Innovation', 'Pattern breaking', 'Novel solutions'],
-                'Strengths': ['Creativity', 'Flexibility', 'Discovery']
-            };
-            patterns.lateral = {
-                'Cognitive Patterns': ['Non-linear thinking', 'Cross-domain connections', 'Indirect approaches'],
-                'Learned Behaviors': ['Problem reframing', 'Alternative paths', 'Unexpected insights'],
-                'Strengths': ['Innovation', 'Adaptability', 'Breakthrough thinking']
-            };
-            patterns.systems = {
-                'Cognitive Patterns': ['Holistic thinking', 'System dynamics', 'Interconnection mapping'],
-                'Learned Behaviors': ['Dependency analysis', 'Feedback loops', 'Emergent properties'],
-                'Strengths': ['Big picture view', 'Complex relationships', 'System optimization']
-            };
-            patterns.critical = {
-                'Cognitive Patterns': ['Critical evaluation', 'Judgment formation', 'Validation processes'],
-                'Learned Behaviors': ['Quality assessment', 'Risk analysis', 'Decision validation'],
-                'Strengths': ['Error detection', 'Quality control', 'Rational judgment']
-            };
-            patterns.abstract = {
-                'Cognitive Patterns': ['Conceptual thinking', 'Generalization', 'Abstract reasoning'],
-                'Learned Behaviors': ['Pattern extraction', 'Concept formation', 'Theory building'],
-                'Strengths': ['High-level thinking', 'Knowledge transfer', 'Model building']
-            };
-            
-            // Handle 'all' pattern type
-            if (patternType === 'all') {
-                // Show all patterns
-                const cognitivePatterns = ['convergent', 'divergent', 'lateral', 'systems', 'critical', 'abstract'];
-                const neuralModels = ['attention', 'lstm', 'transformer'];
-                
-                console.log('📊 Cognitive Patterns:\n');
-                for (const pattern of cognitivePatterns) {
-                    console.log(`🔷 ${pattern.charAt(0).toUpperCase() + pattern.slice(1)} Pattern:`);
-                    for (const [category, items] of Object.entries(patterns[pattern])) {
-                        console.log(`  📌 ${category}:`);
-                        items.forEach(item => {
-                            console.log(`     • ${item}`);
-                        });
-                    }
-                    console.log('');
-                }
-                
-                console.log('📊 Neural Model Patterns:\n');
-                for (const model of neuralModels) {
-                    console.log(`🔶 ${model.charAt(0).toUpperCase() + model.slice(1)} Model:`);
-                    for (const [category, items] of Object.entries(patterns[model])) {
-                        console.log(`  📌 ${category}:`);
-                        items.forEach(item => {
-                            console.log(`     • ${item}`);
-                        });
-                    }
-                    console.log('');
-                }
-            } else {
-                // Display specific pattern
-                const patternData = patterns[patternType.toLowerCase()];
-                
-                if (!patternData) {
-                    console.log(`❌ Unknown pattern type: ${patternType}`);
-                    console.log('\n📋 Available patterns:');
-                    console.log('   Cognitive: convergent, divergent, lateral, systems, critical, abstract');
-                    console.log('   Models: attention, lstm, transformer');
-                    console.log('   Special: all (shows all patterns)');
-                    return;
-                }
-                
-                for (const [category, items] of Object.entries(patternData)) {
-                    console.log(`📊 ${category}:`);
-                    items.forEach(item => {
-                        console.log(`   • ${item}`);
-                    });
-                    console.log('');
-                }
-            }
-            
-            // Show activation patterns (simulated)
-            console.log('🔥 Activation Patterns:');
-            const activationTypes = ['ReLU', 'Sigmoid', 'Tanh', 'GELU', 'Swish'];
-            activationTypes.forEach(activation => {
-                const usage = (Math.random() * 100).toFixed(1);
-                console.log(`   ${activation.padEnd(8)} ${usage}% usage`);
-            });
-            
-            console.log('\n📈 Performance Characteristics:');
-            console.log(`   Inference Speed: ${(Math.random() * 100 + 50).toFixed(0)} ops/sec`);
-            
-            // Use pattern-specific memory configuration
-            const memoryUsage = await this.getPatternMemoryUsage(patternType === 'all' ? 'convergent' : patternType);
-            console.log(`   Memory Usage: ${memoryUsage.toFixed(0)} MB`);
-            console.log(`   Energy Efficiency: ${(85 + Math.random() * 10).toFixed(1)}%`);
-            
-        } catch (error) {
-            console.error('❌ Error analyzing patterns:', error.message);
-            process.exit(1);
-        }
-    }
-
-    async export(args) {
-        const rs = await this.initialize();
-        
-        const modelType = this.getArg(args, '--model') || 'all';
-        const outputPath = this.getArg(args, '--output') || './neural-weights.json';
-        const format = this.getArg(args, '--format') || 'json';
-        
-        console.log('📤 Exporting Neural Weights\n');
-        console.log(`Model: ${modelType}`);
-        console.log(`Format: ${format}`);
-        console.log(`Output: ${outputPath}`);
-        console.log('');
-        
-        try {
-            // Generate mock weights (in real implementation, extract from WASM)
-            const weights = {
-                metadata: {
-                    version: '0.2.0',
-                    exported: new Date().toISOString(),
-                    model: modelType,
-                    format: format
-                },
-                models: {}
-            };
-            
-            const modelTypes = modelType === 'all' ? ['attention', 'lstm', 'transformer', 'feedforward'] : [modelType];
-            
-            for (const model of modelTypes) {
-                weights.models[model] = {
-                    layers: Math.floor(Math.random() * 8) + 4,
-                    parameters: Math.floor(Math.random() * 1000000) + 100000,
-                    weights: Array.from({length: 100}, () => Math.random() - 0.5),
-                    biases: Array.from({length: 50}, () => Math.random() - 0.5),
-                    performance: {
-                        accuracy: (85 + Math.random() * 10).toFixed(2),
-                        loss: (0.01 + Math.random() * 0.05).toFixed(4)
-                    }
-                };
-            }
-            
-            // Save weights
-            await fs.writeFile(outputPath, JSON.stringify(weights, null, 2));
-            
-            console.log('✅ Export Complete!');
-            console.log(`📁 File: ${outputPath}`);
-            console.log(`📏 Size: ${JSON.stringify(weights).length} bytes`);
-            console.log(`🧠 Models: ${Object.keys(weights.models).join(', ')}`);
-            
-            // Show summary
-            const totalParams = Object.values(weights.models).reduce((sum, model) => sum + model.parameters, 0);
-            console.log(`🔢 Total Parameters: ${totalParams.toLocaleString()}`);
-            
-        } catch (error) {
-            console.error('❌ Export failed:', error.message);
-            process.exit(1);
-        }
-    }
-
-    // Helper method to calculate convergence rate
-    calculateConvergenceRate(trainingResults) {
-        if (trainingResults.length < 3) return 'insufficient_data';
-        
-        const recentResults = trainingResults.slice(-5); // Last 5 iterations
-        const lossVariance = this.calculateVariance(recentResults.map(r => r.loss));
-        const accuracyTrend = this.calculateTrend(recentResults.map(r => r.accuracy));
-        
-        if (lossVariance < 0.001 && accuracyTrend > 0) {
-            return 'converged';
-        } else if (lossVariance < 0.01 && accuracyTrend >= 0) {
-            return 'converging';
-        } else if (accuracyTrend > 0) {
-            return 'improving';
-        } else {
-            return 'needs_adjustment';
-        }
-    }
-    
-    // Helper method to calculate variance
-    calculateVariance(values) {
-        if (values.length === 0) return 0;
-        const mean = values.reduce((sum, val) => sum + val, 0) / values.length;
-        return values.reduce((sum, val) => sum + Math.pow(val - mean, 2), 0) / values.length;
-    }
-    
-    // Helper method to calculate trend (positive = improving)
-    calculateTrend(values) {
-        if (values.length < 2) return 0;
-        const first = values[0];
-        const last = values[values.length - 1];
-        return last - first;
-    }
-
-    async loadPersistenceInfo() {
-        const neuralDir = path.join(process.cwd(), '.ruv-swarm', 'neural');
-        const modelDetails = {};
-        let totalSessions = 0;
-        let savedModels = 0;
-        let totalTrainingTime = 0;
-        let totalAccuracy = 0;
-        let accuracyCount = 0;
-        let bestModel = { name: 'none', accuracy: 0 };
-        
-        try {
-            // Check if directory exists
-            await fs.access(neuralDir);
-            
-            // Read all files in the neural directory
-            const files = await fs.readdir(neuralDir);
-            
-            for (const file of files) {
-                if (file.startsWith('training-') && file.endsWith('.json')) {
-                    totalSessions++;
-                    
-                    try {
-                        const filePath = path.join(neuralDir, file);
-                        const content = await fs.readFile(filePath, 'utf8');
-                        const data = JSON.parse(content);
-                        
-                        // Extract model type from filename
-                        const modelMatch = file.match(/training-([^-]+)-/);
-                        if (modelMatch) {
-                            const modelType = modelMatch[1];
-                            
-                            // Update model details
-                            if (!modelDetails[modelType]) {
-                                modelDetails[modelType] = {};
-                            }
-                            
-                            if (!modelDetails[modelType].lastTrained || new Date(data.timestamp) > new Date(modelDetails[modelType].lastTrained)) {
-                                modelDetails[modelType].lastTrained = data.timestamp;
-                                modelDetails[modelType].lastAccuracy = data.finalAccuracy;
-                                modelDetails[modelType].iterations = data.iterations;
-                                modelDetails[modelType].learningRate = data.learningRate;
-                            }
-                            
-                            // Update totals
-                            totalTrainingTime += data.duration || 0;
-                            if (data.finalAccuracy) {
-                                const accuracy = parseFloat(data.finalAccuracy);
-                                totalAccuracy += accuracy;
-                                accuracyCount++;
-                                
-                                if (accuracy > bestModel.accuracy) {
-                                    bestModel = { name: modelType, accuracy: accuracy.toFixed(1) };
-                                }
-                            }
-                        }
-                    } catch (err) {
-                        // Ignore files that can't be parsed
-                    }
-                } else if (file.includes('-weights-') && file.endsWith('.json')) {
-                    savedModels++;
-                    
-                    // Mark model as having saved weights
-                    const modelMatch = file.match(/^([^-]+)-weights-/);
-                    if (modelMatch) {
-                        const modelType = modelMatch[1];
-                        if (!modelDetails[modelType]) {
-                            modelDetails[modelType] = {};
-                        }
-                        modelDetails[modelType].hasSavedWeights = true;
-                    }
-                }
-            }
-            
-            // Calculate average accuracy
-            const averageAccuracy = accuracyCount > 0 ? (totalAccuracy / accuracyCount).toFixed(1) : '0.0';
-            
-            // Format training time
-            const formatTime = (ms) => {
-                if (ms < 1000) return `${ms}ms`;
-                if (ms < 60000) return `${(ms / 1000).toFixed(1)}s`;
-                if (ms < 3600000) return `${Math.floor(ms / 60000)}m ${Math.floor((ms % 60000) / 1000)}s`;
-                return `${Math.floor(ms / 3600000)}h ${Math.floor((ms % 3600000) / 60000)}m`;
-            };
-            
-            // Check for session continuity (mock data for now, could be enhanced with actual session tracking)
-            const sessionContinuity = totalSessions > 0 ? {
-                loadedModels: Object.keys(modelDetails).filter(m => modelDetails[m].hasSavedWeights).length,
-                sessionStart: new Date().toLocaleString(),
-                memorySize: `${(Math.random() * 50 + 10).toFixed(1)} MB`
-            } : null;
-            
-            return {
-                totalSessions,
-                savedModels,
-                modelDetails,
-                totalTrainingTime: formatTime(totalTrainingTime),
-                averageAccuracy,
-                bestModel,
-                sessionContinuity
-            };
-            
-        } catch (err) {
-            // Directory doesn't exist or can't be read
-            return {
-                totalSessions: 0,
-                savedModels: 0,
-                modelDetails: {},
-                totalTrainingTime: '0s',
-                averageAccuracy: '0.0',
-                bestModel: { name: 'none', accuracy: '0.0' },
-                sessionContinuity: null
-            };
-        }
-    }
-
-    async getPatternMemoryUsage(patternType) {
-        const config = PATTERN_MEMORY_CONFIG[patternType] || PATTERN_MEMORY_CONFIG.convergent;
-        
-        // Calculate memory usage based on pattern type
-        let baseMemory = config.baseMemory;
-        
-        // Add very small variance for realism (±2% to keep within 250-300 MB range)
-        const variance = (Math.random() - 0.5) * 0.04;
-        return baseMemory * (1 + variance);
-    }
-
-    getArg(args, flag) {
-        const index = args.indexOf(flag);
-        return index !== -1 && index + 1 < args.length ? args[index + 1] : null;
-    }
-}
-
-const neuralCLI = new NeuralCLI();
-
-=======
 /**
  * Neural Network CLI for ruv-swarm
  * Provides neural training, status, and pattern analysis using WASM
@@ -1131,5 +571,4 @@
 
 const neuralCLI = new NeuralCLI();
 
->>>>>>> 693b6918
 export { neuralCLI, NeuralCLI, PATTERN_MEMORY_CONFIG };