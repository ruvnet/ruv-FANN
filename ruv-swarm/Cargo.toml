<<<<<<< HEAD
[workspace]
members = [
    "crates/ruv-swarm-core",
    "crates/claude-parser",
    "crates/ruv-swarm-transport",   # Fixed dependency conflicts
    "crates/ruv-swarm-persistence", # Fixed dependency conflicts
    "crates/ruv-swarm-agents",
    "crates/ruv-swarm-ml",
    "crates/ruv-swarm-mcp",
    "crates/ruv-swarm-wasm",
    "crates/swe-bench-adapter",      # SWE-Bench adapter for evaluation
    "crates/ruv-swarm-cli",
    "ml-training",
    "benchmarking",                   # Comprehensive benchmarking framework
    # "crates/ruv-swarm-wasm-unified", # Temporarily disabled due to path resolution issues
]

resolver = "2"

[workspace.package]
version = "0.2.0"
edition = "2021"
authors = ["rUv Contributors <noreply@ruvnet.com>"]
license = "MIT OR Apache-2.0"
repository = "https://github.com/ruvnet/ruv-FANN"
homepage = "https://github.com/ruvnet/ruv-FANN/tree/main/ruv-swarm"
documentation = "https://docs.rs/ruv-swarm"
description = "High-performance neural network swarm orchestration framework with WebAssembly acceleration and MCP integration"
readme = "README.md"
keywords = ["neural-network", "wasm", "swarm", "ai", "mcp"]
categories = ["algorithms", "science", "wasm", "web-programming"]
rust-version = "1.75"

[workspace.dependencies]
# Async runtime (WASM-compatible subset)
tokio = { version = "1.40", features = ["sync", "macros", "time"], default-features = false }
async-trait = "0.1"

# Error handling
thiserror = "1.0"
anyhow = "1.0"

# Serialization
serde = { version = "1.0", features = ["derive"], default-features = false }
serde_json = { version = "1.0", default-features = false, features = ["alloc"] }

# Random number generation  
getrandom = { version = "0.2", default-features = false }

# Logging
tracing = "0.1"
tracing-subscriber = { version = "0.3", features = ["env-filter", "fmt"] }

# Collections and utilities
dashmap = "6.0"
futures = { version = "0.3", default-features = false, features = ["executor"] }
pin-project = "1.1"
parking_lot = "0.12"

# No-std support
no-std-compat = { version = "0.4", features = ["alloc"] }
heapless = "0.8"

# Development dependencies
criterion = "0.5"
proptest = "1.0"

# CLI dependencies
clap = { version = "4.5", features = ["derive"] }
atty = "0.2"

# WASM dependencies
wasm-bindgen = "0.2"
js-sys = "0.3"
web-sys = { version = "0.3", features = ["console", "Window"] }
wee_alloc = "0.4"

# MCP dependencies
axum = "0.7"
tower = "0.4"
tokio-tungstenite = "0.23"
schemars = "0.8"
uuid = { version = "1.0", features = ["v4", "serde"] }

# Transport dependencies
tungstenite = "0.23"
shared_memory = "0.12"

# Persistence dependencies
rusqlite = { version = "0.29", features = ["bundled"] }
r2d2 = "0.8"
r2d2_sqlite = "0.22"

[profile.dev]
opt-level = 0
debug = true

[profile.release]
opt-level = "z"  # Optimize for size
lto = "fat"      # Full LTO for maximum optimization
codegen-units = 1
strip = true
panic = "abort"  # Reduce binary size by removing panic handling
overflow-checks = false  # Disable overflow checks in release mode

[profile.bench]
inherits = "release"
debug = true

=======
[workspace]
members = [
    "crates/ruv-swarm-core",
    "crates/claude-parser",
    "crates/ruv-swarm-transport",   # Fixed dependency conflicts
    "crates/ruv-swarm-persistence", # Fixed dependency conflicts
    "crates/ruv-swarm-agents",
    "crates/ruv-swarm-ml",
    "crates/ruv-swarm-mcp",
    "crates/ruv-swarm-wasm",
    "crates/ruv-swarm-daa",          # DAA integration for autonomous agents
    "crates/swe-bench-adapter",      # SWE-Bench adapter for evaluation
    "crates/ruv-swarm-cli",
    "ml-training",
    "benchmarking",                   # Comprehensive benchmarking framework
    # "crates/ruv-swarm-wasm-unified", # Temporarily disabled due to path resolution issues
]

resolver = "2"

[workspace.package]
version = "0.2.0"
edition = "2021"
authors = ["rUv Contributors <noreply@ruvnet.com>"]
license = "MIT OR Apache-2.0"
repository = "https://github.com/ruvnet/ruv-FANN"
homepage = "https://github.com/ruvnet/ruv-FANN/tree/main/ruv-swarm"
documentation = "https://docs.rs/ruv-swarm"
description = "High-performance neural network swarm orchestration framework with WebAssembly acceleration and MCP integration"
readme = "README.md"
keywords = ["neural-network", "wasm", "swarm", "ai", "mcp"]
categories = ["algorithms", "science", "wasm", "web-programming"]
rust-version = "1.75"

[workspace.dependencies]
# Async runtime (WASM-compatible subset)
tokio = { version = "1.40", features = ["sync", "macros", "time"], default-features = false }
async-trait = "0.1"

# Error handling
thiserror = "1.0"
anyhow = "1.0"

# Serialization
serde = { version = "1.0", features = ["derive"], default-features = false }
serde_json = { version = "1.0", default-features = false, features = ["alloc"] }

# Random number generation  
getrandom = { version = "0.2", default-features = false }

# Logging
tracing = "0.1"
tracing-subscriber = { version = "0.3", features = ["env-filter", "fmt"] }

# Collections and utilities
dashmap = "6.0"
futures = { version = "0.3", default-features = false, features = ["executor"] }
pin-project = "1.1"
parking_lot = "0.12"

# No-std support
no-std-compat = { version = "0.4", features = ["alloc"] }
heapless = "0.8"

# Development dependencies
criterion = "0.5"
proptest = "1.0"

# CLI dependencies
clap = { version = "4.5", features = ["derive"] }
atty = "0.2"

# WASM dependencies
wasm-bindgen = "0.2"
js-sys = "0.3"
web-sys = { version = "0.3", features = ["console", "Window"] }
wee_alloc = "0.4"

# MCP dependencies
axum = "0.7"
tower = "0.4"
tokio-tungstenite = "0.23"
schemars = "0.8"
uuid = { version = "1.0", features = ["v4", "serde"] }

# Transport dependencies
tungstenite = "0.23"
shared_memory = "0.12"

# Persistence dependencies
rusqlite = { version = "0.29", features = ["bundled"] }
r2d2 = "0.8"
r2d2_sqlite = "0.22"

[profile.dev]
opt-level = 0
debug = true

[profile.release]
opt-level = "z"  # Optimize for size
lto = "fat"      # Full LTO for maximum optimization
codegen-units = 1
strip = true
panic = "abort"  # Reduce binary size by removing panic handling
overflow-checks = false  # Disable overflow checks in release mode

[profile.bench]
inherits = "release"
debug = true
>>>>>>> 693b6918
<|MERGE_RESOLUTION|>--- conflicted
+++ resolved
@@ -1,114 +1,3 @@
-<<<<<<< HEAD
-[workspace]
-members = [
-    "crates/ruv-swarm-core",
-    "crates/claude-parser",
-    "crates/ruv-swarm-transport",   # Fixed dependency conflicts
-    "crates/ruv-swarm-persistence", # Fixed dependency conflicts
-    "crates/ruv-swarm-agents",
-    "crates/ruv-swarm-ml",
-    "crates/ruv-swarm-mcp",
-    "crates/ruv-swarm-wasm",
-    "crates/swe-bench-adapter",      # SWE-Bench adapter for evaluation
-    "crates/ruv-swarm-cli",
-    "ml-training",
-    "benchmarking",                   # Comprehensive benchmarking framework
-    # "crates/ruv-swarm-wasm-unified", # Temporarily disabled due to path resolution issues
-]
-
-resolver = "2"
-
-[workspace.package]
-version = "0.2.0"
-edition = "2021"
-authors = ["rUv Contributors <noreply@ruvnet.com>"]
-license = "MIT OR Apache-2.0"
-repository = "https://github.com/ruvnet/ruv-FANN"
-homepage = "https://github.com/ruvnet/ruv-FANN/tree/main/ruv-swarm"
-documentation = "https://docs.rs/ruv-swarm"
-description = "High-performance neural network swarm orchestration framework with WebAssembly acceleration and MCP integration"
-readme = "README.md"
-keywords = ["neural-network", "wasm", "swarm", "ai", "mcp"]
-categories = ["algorithms", "science", "wasm", "web-programming"]
-rust-version = "1.75"
-
-[workspace.dependencies]
-# Async runtime (WASM-compatible subset)
-tokio = { version = "1.40", features = ["sync", "macros", "time"], default-features = false }
-async-trait = "0.1"
-
-# Error handling
-thiserror = "1.0"
-anyhow = "1.0"
-
-# Serialization
-serde = { version = "1.0", features = ["derive"], default-features = false }
-serde_json = { version = "1.0", default-features = false, features = ["alloc"] }
-
-# Random number generation  
-getrandom = { version = "0.2", default-features = false }
-
-# Logging
-tracing = "0.1"
-tracing-subscriber = { version = "0.3", features = ["env-filter", "fmt"] }
-
-# Collections and utilities
-dashmap = "6.0"
-futures = { version = "0.3", default-features = false, features = ["executor"] }
-pin-project = "1.1"
-parking_lot = "0.12"
-
-# No-std support
-no-std-compat = { version = "0.4", features = ["alloc"] }
-heapless = "0.8"
-
-# Development dependencies
-criterion = "0.5"
-proptest = "1.0"
-
-# CLI dependencies
-clap = { version = "4.5", features = ["derive"] }
-atty = "0.2"
-
-# WASM dependencies
-wasm-bindgen = "0.2"
-js-sys = "0.3"
-web-sys = { version = "0.3", features = ["console", "Window"] }
-wee_alloc = "0.4"
-
-# MCP dependencies
-axum = "0.7"
-tower = "0.4"
-tokio-tungstenite = "0.23"
-schemars = "0.8"
-uuid = { version = "1.0", features = ["v4", "serde"] }
-
-# Transport dependencies
-tungstenite = "0.23"
-shared_memory = "0.12"
-
-# Persistence dependencies
-rusqlite = { version = "0.29", features = ["bundled"] }
-r2d2 = "0.8"
-r2d2_sqlite = "0.22"
-
-[profile.dev]
-opt-level = 0
-debug = true
-
-[profile.release]
-opt-level = "z"  # Optimize for size
-lto = "fat"      # Full LTO for maximum optimization
-codegen-units = 1
-strip = true
-panic = "abort"  # Reduce binary size by removing panic handling
-overflow-checks = false  # Disable overflow checks in release mode
-
-[profile.bench]
-inherits = "release"
-debug = true
-
-=======
 [workspace]
 members = [
     "crates/ruv-swarm-core",
@@ -218,4 +107,3 @@
 [profile.bench]
 inherits = "release"
 debug = true
->>>>>>> 693b6918
